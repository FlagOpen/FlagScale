--- conflicted
+++ resolved
@@ -9,30 +9,13 @@
   seed: 1234
   disable_async_output_proc: true
 
-<<<<<<< HEAD
-data:
-  # prompts_path: null
-=======
 generate:
->>>>>>> 45d89922
   prompts: [
     "Hello, my name is",
     "The president of the United States is",
     "The capital of France is",
     "The future of AI is",
   ]
-<<<<<<< HEAD
-  negative_prompts: "bad words"
-  guidance_scale: 2.0
-  best_of: 1
-  top_p: 0.95
-  top_k: 100
-  max_tokens: 7
-  use_beam_search: false
-  temperature: 0.9
-  sampling_seed: 1234 # will be renamed to 'seed' as input of SamplingParams
-=======
   sampling:
     top_p: 0.95
-    temperature: 0.8
->>>>>>> 45d89922
+    temperature: 0.8