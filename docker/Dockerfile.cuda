--- conflicted
+++ resolved
@@ -30,15 +30,6 @@
     apt-get install -y --no-install-recommends apt-utils && \
     echo "N" | apt-get install -y --no-install-recommends pkg-config && \
     apt-get install -y --no-install-recommends \
-<<<<<<< HEAD
-        autotools-dev build-essential ca-certificates ccache cmake curl emacs \
-        gcc git g++ htop iftop iotop \
-        libcairo2-dev libfontconfig-dev libibverbs1 libibverbs-dev libnuma-dev libx11-dev \
-        lsb-release net-tools nfs-common ninja-build openssh-client \
-        openssh-server pdsh psmisc rsync \
-        screen software-properties-common sudo tmux tzdata \
-        unzip vim wget&& \
-=======
         autotools-dev \
         build-essential \
         ca-certificates ccache cmake curl emacs \
@@ -47,7 +38,7 @@
         iftop iotop \
         libcairo2-dev libfontconfig-dev libibverbs1 libibverbs-dev libnuma-dev libx11-dev lsb-release \
         net-tools nfs-common ninja-build \
-        openssh-server openssh-client \ 
+        openssh-server openssh-client \
         pdsh psmisc \
         rsync \
         screen software-properties-common sudo \
@@ -55,7 +46,6 @@
         unzip \
         vim \
         wget&& \
->>>>>>> 344f0b79
         apt-get clean && \
         rm -rf /var/lib/apt/lists/*
 
