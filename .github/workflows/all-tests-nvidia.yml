--- conflicted
+++ resolved
@@ -39,13 +39,9 @@
         run: |
           echo "ci_image=localhost:5000/flagscale:cuda12.8.1-cudnn9.7.1-python3.12-torch2.7.0-time2507111538" >> $GITHUB_OUTPUT  # Set output variable
 
-<<<<<<< HEAD
-  # Megatron Unit Tests with Matrix.
-  megatron-unit-tests:
-=======
+
   # Train Megatron Unit Tests with Matrix
   unit_tests_train_megatron:
->>>>>>> 5f91b8e1
     needs:
       - set-env
     uses: ./.github/workflows/unit-tests-nvidia.yml
