name: All Tests Nvidia

on:
  push:
    branches: ["main"]
    paths-ignore:
      - 'docker/**'
      - 'examples/**'
      - 'install/**'
      - 'requirements/**'
      - 'hardware/**'
      - 'tests/BI_V150/**'
      - 'tests/Cambricon_MLU/**'
      - 'tests/Huawei_Atlas800TA3/**'
      - 'tests/Hygon_BW1000/**'
      - 'tests/Kunlunxin_R310p/**'
      - 'tests/MUSA_S5000/**'
      - 'tests/Metax_C550/**'
      - 'tests/Tsing_micro/**'
  pull_request:
    branches: ["main"]
    paths-ignore:
      - 'docker/**'
      - 'examples/**'
      - 'install/**'
      - 'requirements/**'
      - 'hardware/**'
      - 'tests/BI_V150/**'
      - 'tests/Cambricon_MLU/**'
      - 'tests/Huawei_Atlas800TA3/**'
      - 'tests/Hygon_BW1000/**'
      - 'tests/Kunlunxin_R310p/**'
      - 'tests/MUSA_S5000/**'
      - 'tests/Metax_C550/**'
      - 'tests/Tsing_micro/**'
concurrency:
  group: ${{ github.workflow }}-${{ github.event.pull_request.number || github.ref }}-${{ github.actor }}
  cancel-in-progress: true

jobs:
  set-env:
    runs-on: ubuntu-latest
    outputs:
      ci_image: ${{ steps.set-env.outputs.ci_image }} # Declare output variable
    steps:
      - name: Set Environment Variable
        id: set-env # Assign an ID to this step
        run: |
          echo "ci_image=localhost:5000/flagscale:cuda12.8.1-cudnn9.7.1-python3.12-torch2.7.1-time2510131515" >> $GITHUB_OUTPUT  # Set output variable

  # Train Megatron Unit Tests with Matrix
  unit_tests_train_megatron:
    needs:
      - set-env
      - functional_tests_rl
    uses: ./.github/workflows/unit-tests-nvidia.yml
    strategy:
      matrix:
        subset:
          - data
          - dist_checkpointing
          - distributed
          - export
          - fusions
          - inference
          - models
          - pipeline_parallel
          - post_training
          - ssm
          - tensor_parallel
          - transformer/moe
          - transformer
          - ./
    name: "train_megatron-${{ matrix.subset == './' && 'root' || matrix.subset }}"
    with:
      backend: train_megatron
      subset: ${{ matrix.subset }}
      image: ${{ needs.set-env.outputs.ci_image }}

  # Train Flagscale Unit Tests with Matrix
  unit_tests_train_flagscale:
    needs:
      - set-env
      - unit_tests_train_megatron
    uses: ./.github/workflows/unit-tests-nvidia.yml
    strategy:
      matrix:
        subset:
          - runner
          - ./
    name: "train_flagscale-${{ matrix.subset == './' && 'root' || matrix.subset }}"
    with:
      backend: train_flagscale
      subset: ${{ matrix.subset }}
      image: ${{ needs.set-env.outputs.ci_image }}

  # Inference Flagscale Unit Tests with Matrix
  unit_tests_inference_flagscale:
    needs:
      - set-env
      - unit_tests_train_flagscale
    uses: ./.github/workflows/unit-tests-nvidia.yml
    strategy:
      matrix:
        subset:
          - inference
          - transforms
    name: "inference_flagscale-${{ matrix.subset == './' && 'root' || matrix.subset }}"
    with:
      backend: inference_flagscale
      subset: ${{ matrix.subset }}
      image: ${{ needs.set-env.outputs.ci_image }}

  # Functional Tests with Mision and Type Matrix
  functional_tests_train:
    needs:
      - set-env
      - functional_tests_serve
    uses: ./.github/workflows/functional-tests-nvidia.yml
    strategy:
      matrix:
        task:
          - aquila
          - deepseek
          - mixtral
          - llava_onevision
    name: "train-${{ matrix.task }}"
    with:
      task: ${{ matrix.task }}
      type: train
      image: ${{ needs.set-env.outputs.ci_image }}

  functional_tests_hetero:
    needs:
      - set-env
      - functional_tests_train
    # TODO: test need fix
    uses: ./.github/workflows/functional-tests-nvidia.yml
    strategy:
      matrix:
        task:
          - aquila
    name: "hetero_train-${{ matrix.task }}"
    with:
      task: ${{ matrix.task }}
      type: hetero_train
      image: ${{ needs.set-env.outputs.ci_image }}

  functional_tests_inference:
    needs:
      - set-env
    uses: ./.github/workflows/functional-tests-nvidia.yml
    strategy:
      matrix:
        task:
          - deepseek_r1_distill_qwen
          - deepseek_r1_distill_qwen-flaggems
          - qwen3
          - qwen3-flaggems
          - robobrain2
<<<<<<< HEAD
          #- robobrain2-flaggems
=======
          # - robobrain2-flaggems
>>>>>>> b0bf0751
    name: "inference-${{ matrix.task }}"
    with:
      task: ${{ matrix.task }}
      type: inference
      image: ${{ needs.set-env.outputs.ci_image }}

  functional_tests_serve:
    needs:
      - set-env
      - functional_tests_inference
    uses: ./.github/workflows/functional-tests-nvidia.yml
    strategy:
      matrix:
        task:
          - qwen2_5
          - base
    name: "serve-${{ matrix.task }}"
    with:
      task: ${{ matrix.task }}
      type: serve
      image: ${{ needs.set-env.outputs.ci_image }}

  functional_tests_rl:
    needs:
      - set-env
      - functional_tests_hetero
    uses: ./.github/workflows/functional-tests-nvidia.yml
    strategy:
      matrix:
        task:
          - qwen2_5
    name: "rl-${{ matrix.task }}"
    with:
      task: ${{ matrix.task }}
      type: rl
      image: ${{ needs.set-env.outputs.ci_image }}

  # Check All Tests
  all-tests:
    needs:
      - unit_tests_train_megatron
      - unit_tests_train_flagscale
      - unit_tests_inference_flagscale
      - functional_tests_train
      - functional_tests_hetero
      - functional_tests_inference
      - functional_tests_serve
      - functional_tests_rl
    runs-on: ubuntu-latest
    steps:
      - name: All Tests Completed
        run: echo "All tests completed successfully!"<|MERGE_RESOLUTION|>--- conflicted
+++ resolved
@@ -158,11 +158,7 @@
           - qwen3
           - qwen3-flaggems
           - robobrain2
-<<<<<<< HEAD
           #- robobrain2-flaggems
-=======
-          # - robobrain2-flaggems
->>>>>>> b0bf0751
     name: "inference-${{ matrix.task }}"
     with:
       task: ${{ matrix.task }}
