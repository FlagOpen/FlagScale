--- conflicted
+++ resolved
@@ -23,10 +23,7 @@
       - 'hardware/MUSA_S5000/**'
       - 'hardware/Metax_C550/**'
       - 'hardware/Tsing_micro/**'
-<<<<<<< HEAD
-=======
-
->>>>>>> a063a594
+
 concurrency:
   group: ${{ github.workflow }}-${{ github.event.pull_request.number || github.ref }}-${{ github.actor }}
   cancel-in-progress: true
