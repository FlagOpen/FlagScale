import logging
import os
import re
import subprocess

import pandas as pd


class Recorder:

    def __init__(self, config):
        self.config = config
        self.path = os.path.join(
            config.experiment.exp_dir,
            "auto_tuner",
            "history.csv",
        )
        # Metric to grep in the last rank of last node log file
        if (
            "auto_tuner" in self.config
            and "performance" in self.config.experiment.auto_tuner
        ):
            self.metric = self.config.experiment.auto_tuner.performance.get(
                "name", "elapsed time per iteration \(ms\):"
            )
        else:
            self.metric = "elapsed time per iteration \(ms\):"

        # Sort order of performance, order just in [ascend, and descend], default ascend
        if (
            "auto_tuner" in self.config
            and "performance" in self.config.experiment.auto_tuner
        ):
            self.sorted_order = self.config.experiment.auto_tuner.performance.get(
                "order", "ascend"
            )
        else:
            self.sorted_order = "ascend"

        self.logger = logging.getLogger("FlagScale-AutoTuner")
        self.cur_strategy = None

    def record(self, task, strategy):
        """Record the performance and max memory of task"""
        self.cur_strategy = strategy
        peformance_path, host_path = self.get_performance_and_host_path(task)

        errors = self.grep_error(host_path)
        if errors:
            # If OOM in errors, the task must fail.
            if "OOM" in errors:
                strategy["performance"] = None
                strategy["max_mem"] = "OOM"
                strategy["error"] = "|".join(list(errors))

            # If task is stopped by autotuner, task may not be failed,just hang or too slow.
            elif self.cur_strategy.get("stopped_by_tuner", False):
                performace = self.grep_performance(peformance_path, self.metric)
                strategy["performance"] = performace
                strategy["max_mem"] = self.grep_max_memory(host_path)
                strategy["error"] = None

            # Task failed and the code may have logical errors
            else:
                strategy["performance"] = None
                strategy["max_mem"] = self.grep_max_memory(host_path)
                strategy["error"] = "|".join(list(errors))

        # Task ended properly
        else:
            strategy["max_mem"] = self.grep_max_memory(host_path)
            performace = self.grep_performance(peformance_path, self.metric)
            strategy["performance"] = performace
            strategy["error"] = None

        # Pass back to platform if need
        if (
            "airs_switch" in self.config.experiment.auto_tuner.platform
            and self.config.experiment.auto_tuner.platform.airs_switch
            and strategy["performance"]
        ):
            self.pass_back_to_platform(strategy)

    def pass_back_to_platform(self, strategy):
        gbs = int(self.config.train.model.global_batch_size)
        seq_len = int(self.config.train.model.seq_length)
        throughput = gbs * seq_len / (strategy["performance"] / 1000)
        day = round(
            self.config.train.model.train_samples
            * seq_len
            / (throughput * 60 * 60 * 24),
            2,
        )
        command = [
            "airsctl job performance",
            "-D",
            f"{strategy['data_parallel_size']}",
            "--distributed_optimizer",
            (
                f"{strategy['use_distributed_optimizer']}"
                if strategy["use_distributed_optimizer"] is not None
                else "False"
            ),
            "-E",
            f"{strategy['expert_model_parallel_size']}",
            "-C",
            f"{strategy['context_parallel_size']}",
            "-M",
            f"{strategy['micro_batch_size']}",
            "-L",
            f"{strategy['pipeline_model_parallel_size']}",
            "-G",
            (
                f"{strategy['recompute_granularity']}"
                if strategy["recompute_granularity"]
                else "None"
            ),
            "-R",
            (
                f"{strategy['recompute_method']}"
                if strategy["recompute_granularity"]
                else "None"
            ),
            "-N",
            (
                f"{strategy['recompute_num_layers']}"
                if strategy["recompute_num_layers"]
                else "0"
            ),
            "-S",
            (
                f"{strategy['sequence_parallel']}"
                if strategy["sequence_parallel"] is not None
                else "False"
            ),
            "-T",
            f"{strategy['tensor_model_parallel_size']}",
            "-V",
            (
                f"{strategy['num_layers_per_virtual_pipeline_stage']}"
                if strategy["num_layers_per_virtual_pipeline_stage"]
                else "0"
            ),
            "--throughput",
            f"{int(throughput)}",
            "--day",
            f"{day}",
            "--time",
            f"{int(strategy['performance'])}",
        ]
        joined_command = " ".join(command)
        self.logger.info(f"Pass back to platform: {joined_command}")
        try:
            subprocess.run(joined_command, shell=True, check=True)
        except Exception as e:
            self.logger.info(f"Failed to pass back to platform: {e}")

    def grep_max_memory(self, path, pattern="max reserved"):
        """Read the log file and return the max memory."""
        if not os.path.exists(path):
            raise ValueError(f"The path do not exist: {path}")
        memory_pattern = pattern + r":* *(\d+(\.\d*)?)|(\d+(\.\d*)?) *" + pattern
        max_memory = None
        for item in os.listdir(path):
            if not item.startswith("host_") and not item.endswith(".output"):
                continue
            file_path = os.path.join(path, item)
            with open(file_path, "rb") as f:
                for _ in f:
                    try:
                        line = _.decode("utf-8")
                    except UnicodeDecodeError:
                        continue
                    memory = re.findall(memory_pattern, line, re.IGNORECASE)
                    if memory:
                        value = None
                        for item in memory[0]:
                            try:
                                value = float(item)
                                if max_memory is None:
                                    max_memory = value
                                if value > max_memory:
                                    max_memory = value
                                break
                            except:
                                continue
                        assert value is not None, "Can't grep the max memory"
        self.logger.info(f"task_{self.cur_strategy['idx']} max_memory: {max_memory}")
        return max_memory

    def get_performance_and_host_path(self, task):
        """Get the log path of task."""
        logs = os.path.join(task.experiment.exp_dir, "logs")
        details = os.path.join(logs, "details")

        if not os.path.exists(details):
            raise ValueError("The task detail folder does not exist.")

        # The loss just logged in the last rank of the last node
        max_host_rank = 0
        max_host = None
        for item in os.listdir(details):
            if not item.startswith("host_"):
                continue
            host_rank = int(item.split("_")[1])
            if host_rank >= max_host_rank:
                max_host_rank = host_rank
                max_host = item
        if max_host is None:
            return None, logs
        outputs = os.listdir(os.path.join(details, max_host))
        assert len(outputs) == 1, f"the sub dir of {outputs} must be just one."
        new_outputs = os.listdir(os.path.join(details, max_host, outputs[0]))
        assert len(new_outputs) == 1, f"the sub dir of {new_outputs} must be just one."
        last_path = os.path.join(
            details, max_host, outputs[0], new_outputs[0], "attempt_0"
        )
        last_dir = None
        last_dir_rank = 0
        if not os.path.exists(last_path):
            self.logger.info(f"The performance file path does not exist: {last_path}")
            return None, logs

        for item in os.listdir(last_path):
            try:
                rank = int(item)
                if rank > last_dir_rank:
                    last_dir = item
                    last_dir_rank = rank
            except Exception as e:
                raise e
        log_path = os.path.join(last_path, last_dir, "stdout.log")
        if not os.path.exists(log_path):
            raise ValueError("The log file does not exist.")
        return log_path, logs

    def grep_performance(self, path, pattern="elapsed time per iteration \(ms\):"):
        """Read the log file and return the performance."""
        metric_pattern = pattern + r":* *(\d+(\.\d*)?)|(\d+(\.\d*)?) *" + pattern
        if not path or not os.path.exists(path):
            return None
        performance = []
        with open(path, "rb") as f:
            for _ in f:
                try:
                    line = _.decode("utf-8")
                except UnicodeDecodeError:
                    continue
                metric = re.findall(metric_pattern, line)
                if metric:
                    value = None
                    for item in metric[0]:
                        try:
                            value = float(item)
                            performance.append(value)
                            break
                        except:
                            continue
                    assert value is not None, "Can't grep the performance"
        if not performance:
            self.logger.info(f"task_{self.cur_strategy['idx']} performance: {None}")
            return None
        if len(performance) == 1:
            self.logger.info(
                f"task_{self.cur_strategy['idx']} performance: {performance[0]}"
            )
            return round(performance[0], 3)
        else:
            average = sum(performance[1:]) / (len(performance) - 1)
            self.logger.info(f"task_{self.cur_strategy['idx']} performance: {average}")
            return round(average, 3)

    def grep_error(self, path, pattern="Error:"):
        """Read the log file and return the error"""
        if not os.path.exists(path):
            raise ValueError(f"The path do not exist: {path}")

        oom = "out of memory"
        errors_info = set()
        for item in os.listdir(path):
            if not item.startswith("host_") and not item.endswith(".output"):
                continue
            file_path = os.path.join(path, item)
            with open(file_path, "rb") as f:
                for _ in f:
                    try:
                        line = _.decode("utf-8")
                    except UnicodeDecodeError:
                        continue
                    error = re.findall(pattern, line, re.IGNORECASE)
                    if error:
                        if oom in line:
                            errors_info.add("OOM")
                            errors_info.add(line)
                        else:
                            errors_info.add(line)

        self.logger.info(f"task_{self.cur_strategy['idx']} error: {errors_info}")
        return errors_info

    def sort(self, history):
        no_pruned_history = []
        for strategy in history:
            if not strategy.get("pruned", False):
                no_pruned_history.append(strategy)

        sorted_history = None
        if self.sorted_order == "ascend":
            sorted_history = sorted(
                no_pruned_history,
                key=lambda x: (
                    x["performance"] if x["performance"] is not None else float("inf")
                ),
            )
        elif self.sorted_order == "descend":
            sorted_history = sorted(
                no_pruned_history,
                key=lambda x: (
                    x["performance"] if x["performance"] is not None else float("-inf")
                ),
                reverse=True,
            )
        else:
            raise ValueError(f"The sorted order {self.sorted_order} is not supported.")
        assert sorted_history is not None
        return sorted_history

    def save(self, history):
        """Store history to csv file."""
        # sort history
        sorted_history = self.sort(history)
        df = pd.DataFrame(sorted_history)
        cols = df.columns.tolist()
        cols.insert(0, cols.pop(cols.index("idx")))
        df = df.reindex(columns=cols)
        if "stopped_by_tuner" in df.columns:
            df = df.drop(columns=["stopped_by_tuner"])
<<<<<<< HEAD

=======
>>>>>>> 9171a0aa
        df.to_csv(self.path, index=False, escapechar="\\")<|MERGE_RESOLUTION|>--- conflicted
+++ resolved
@@ -335,8 +335,4 @@
         df = df.reindex(columns=cols)
         if "stopped_by_tuner" in df.columns:
             df = df.drop(columns=["stopped_by_tuner"])
-<<<<<<< HEAD
-
-=======
->>>>>>> 9171a0aa
         df.to_csv(self.path, index=False, escapechar="\\")