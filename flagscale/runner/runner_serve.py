import asyncio
import collections
import contextlib
import copy
import json
import math
import os
import re
import shlex
import shutil
import signal
import socket
import subprocess

import psutil

from omegaconf import DictConfig, OmegaConf

from flagscale.runner.runner_base import JobStatus, RunnerBase
from flagscale.runner.utils import (
    ResourceManager,
    benchmark,
    dummy_random_input,
    flatten_dict_to_args,
    get_addr,
    get_free_port,
    get_ip_addr,
    get_master_hostname,
    get_nproc_per_node,
    is_ip_addr,
    is_master,
    is_master_node,
    is_ray_master_running,
    logger,
    parse_hostfile,
    run_local_command,
    wait_for_ray_master,
)


def _get_multiple_free_ports(num=1, exclude_ports=[]):
    allocated_ports = []
    for i in range(num):
        port = get_free_port()
        while port in allocated_ports or port in exclude_ports:
            port = get_free_port()
        allocated_ports.append(port)
    return allocated_ports


def _get_args_vllm(config: DictConfig):
    # see the following link for more details
    # https://github.com/facebookresearch/hydra/discussions/2750
    config_dict = OmegaConf.to_container(config, resolve=True)

    # step2: restructuring the config
    # config_dict = config_dict["serve"]
    config_dict["logging"].pop("log_dir")
    config_dict["logging"].pop("scripts_dir")
    config_dict["logging"].pop("pids_dir")
    if not config_dict.get("logging"):
        config_dict.pop("logging")

    # step3: dict -> yaml
    logging_config = config.logging
    new_config = OmegaConf.create(config_dict)
    new_conf_file = os.path.join(logging_config.scripts_dir, f"serve.yaml")

    # step4: write the new yaml file to `outputs_dir/serve_logs/scripts/serve.yaml`
    with open(new_conf_file, "w") as f:
        OmegaConf.save(config=new_config, f=f.name, resolve=True)

    args = []
    args.append(f"--config-path={new_conf_file}")

    return args


def _reset_serve_port(config):
    model_port = None
    deploy_port = config.experiment.get("runner", {}).get("deploy", {}).get("port", None)
    cli_args_port = config.experiment.get("runner", {}).get("cli_args", {}).get("port", None)

    OmegaConf.set_struct(config, False)

    if cli_args_port:
        deploy_port = cli_args_port
        config.experiment.runner.deploy.port = cli_args_port

    for item in config.serve:
        if item.get("serve_id", None) == "vllm_model":
            if deploy_port:
                model_port = deploy_port
                item.engine_args["port"] = deploy_port
            else:
                model_port = item.engine_args.get("port", 8000)
            break
    OmegaConf.set_struct(config, True)
    if not model_port:
        logger.warning(f"No 'model_port' configuration found in task config: {config}")
    return model_port


def _get_inference_engine(config):
    serve_config = config.get("serve", [])
    if not serve_config:
        raise ValueError(f"No 'serve' configuration found in task config: {serve_config}")
    if serve_config and len(serve_config) > 1:
        logger.warning(f"Multiple 'serve' configurations found in task config: {serve_config}")

    engine = serve_config[0].get("engine", None)
    return engine


def _get_engine_args(config, model="vllm_model"):
    serve_config = config.get("serve", [])
    if not serve_config:
        raise ValueError(f"No 'serve' configuration found in task config: {serve_config}")
    engine_args = {}

    for item in serve_config:
        if item.get("serve_id", None) == model:
            engine_args = item.get("engine_args", {})
            break
    if not engine_args:
        raise ValueError(f"No 'engine_args' configuration found in task config: {serve_config}")

    return engine_args


def _get_profile_args(config, model="vllm_model"):
    serve_config = config.get("serve", [])
    if not serve_config:
        raise ValueError(f"No 'serve' configuration found in task config: {serve_config}")

    profile_args = {}
    for item in serve_config:
        if item.get("serve_id", None) == model:
            profile_args = item.get("profile", {})
            break
    return profile_args


def _update_auto_engine_args(config, model="vllm_model", new_engine_args={}):
    serve_config = config.get("serve", [])
    if not serve_config:
        raise ValueError(f"No 'serve' configuration found in task config: {serve_config}")
    engine_args = {}
    for item in serve_config:
        if item.get("serve_id", None) == model:
            engine_args = item.get("engine_args", {})

            if new_engine_args.get("tensor_parallel_size", None):
                tensor_parallel_size = int(new_engine_args.get("tensor_parallel_size"))
            else:
                nproc_per_node = int(config.experiment.runner.get("nproc_per_node", 1))
                tensor_parallel_size = 2 ** int(math.floor(math.log2(nproc_per_node)))
            if new_engine_args.get("pipeline_parallel_size", None):
                pipeline_parallel_size = int(new_engine_args.get("pipeline_parallel_size"))
            else:
                node_nums = int(config.experiment.runner.get("nnodes", 1))
                pipeline_parallel_size = 2 ** int(math.floor(math.log2(node_nums)))
            new_engine_args["tensor_parallel_size"] = tensor_parallel_size
            new_engine_args["pipeline_parallel_size"] = pipeline_parallel_size
            engine_args.update(new_engine_args)
            item.engine_args = engine_args

            break
    if not engine_args:
        raise ValueError(f"No 'engine_args' configuration found in task config: {serve_config}")

    return engine_args


def _update_config_serve(config: DictConfig):
    deploy_config = config.experiment.get("runner", {}).get("deploy", {})

    exp_dir = os.path.abspath(config.experiment.exp_dir)
    if not os.path.isdir(exp_dir):
        os.makedirs(exp_dir)
    assert os.path.isdir(exp_dir), f"Directory {exp_dir} does not exist."

    OmegaConf.set_struct(config, False)

    if deploy_config.get("prefill_decode_disaggregation", False) and config.action != "stop":
        deploy_config["pd_proxy_port"] = get_free_port()

    if config.get("logging", None) is None:
        config.logging = DictConfig({})

    cli_model_path = config.experiment.get("runner", {}).get("cli_args", {}).get("model_path", None)
    cli_engine_args_str = (
        config.experiment.get("runner", {}).get("cli_args", {}).get("engine_args", None)
    )
    cli_engine_args = json.loads(cli_engine_args_str) if cli_engine_args_str else {}

    if cli_model_path or cli_engine_args:
        for item in config.serve:
            if item.get("serve_id", None) == "vllm_model":
                if cli_model_path:
                    item.engine_args["model"] = cli_model_path
                if cli_engine_args:
                    item.engine_args.update(cli_engine_args)

    if config.experiment.runner.get("type", "ssh") == "cloud":
        # set auto tp and pp size
        _update_auto_engine_args(config, new_engine_args=cli_engine_args)

    log_dir = os.path.join(exp_dir, f"serve_logs")
    scripts_dir = os.path.join(log_dir, "scripts")
    pids_dir = os.path.join(log_dir, "pids")

    config.logging.log_dir = log_dir
    config.logging.scripts_dir = scripts_dir
    config.logging.pids_dir = pids_dir

    os.makedirs(config.logging.scripts_dir, exist_ok=True)
    OmegaConf.set_struct(config, True)


def match_address(address):
    """Check if current node is matched."""

    if is_ip_addr(address):
        return get_ip_addr() == address
    else:
        hostname = socket.gethostname()
        return hostname == address


def parse_cloud_hostfile(hostfile_path):
    if hostfile_path is None or not os.path.isfile(hostfile_path):
        logger.warning(
            f"Hostfile {hostfile_path} not found. The task will proceed using only local resources."
        )
        return None

    resources = collections.OrderedDict()

    with open(hostfile_path, "r") as fd:
        hostfile_lines = fd.readlines()

    for line in hostfile_lines:
        line = line.strip()
        if line.startswith("#") or line == "":
            # hostfile comment or empty line, ignore
            continue
        else:
            host = line
            num_slots = int(os.getenv("AIRS_ACCELERATOR_NUM", "1"))
            machine_type = "gpu"
            resources[host] = {"slots": num_slots, "type": machine_type}

    assert all(info["type"] == None for _, info in resources.items()) or all(
        info["type"] != None for _, info in resources.items()
    ), "All hosts must have the a machine type or no machine type specified."

    if len(resources) == 0:
        raise ValueError("Hostfile is empty or not formatted correctly. Please check the hostfile.")

    return resources


def _generate_run_script_serve(config, host, node_rank, cmd, background=True, with_test=False):
    nodes = config.get("nodes", None)
    logging_config = config.logging

    no_shared_fs = config.experiment.runner.get("no_shared_fs", False)
    if no_shared_fs:
        host_output_file = os.path.join(logging_config.log_dir, f"host.output")
    else:
        host_output_file = os.path.join(logging_config.log_dir, f"host_{node_rank}_{host}.output")
    host_run_script_file = os.path.join(
        logging_config.scripts_dir, f"host_{node_rank}_{host}_run.sh"
    )
    host_pid_file = os.path.join(logging_config.pids_dir, f"host_{node_rank}_{host}.pid")

    os.makedirs(logging_config.scripts_dir, exist_ok=True)

    root_dir = os.path.dirname(os.path.dirname(os.path.dirname(os.path.abspath(__file__))))
    cmds_config = config.experiment.get("cmds", None)
    ssh_port = config.experiment.runner.get("ssh_port", 22)
    docker_name = config.experiment.runner.get("docker", None)
    if cmds_config:
        before_start_cmd = cmds_config.get("before_start", "")
    else:
        before_start_cmd = ""
    cmd += f" --log-dir={logging_config.log_dir}"
    try:
        import vllm

        vllm_path = os.path.dirname(vllm.__path__[0])
    except Exception as e:
        vllm_path = f"{root_dir}/vllm"
    deploy_config = config.experiment.get("runner", {}).get("deploy", {})
    envs = config.experiment.get("envs", {})
    with open(host_run_script_file, "w") as f:
        f.write("#!/bin/bash\n\n")
        f.write("set -x\n")
        f.write(f"\n")
        f.write(f"{before_start_cmd}\n")
        f.write(f"\n")

        f.write(f'if [ -z "$PYTHONPATH" ]; then\n')
        f.write(f"    export PYTHONPATH={vllm_path}:{root_dir}\n")
        f.write(f"else\n")
        f.write(f'    export PYTHONPATH="$PYTHONPATH:{vllm_path}:{root_dir}"\n')
        f.write(f"fi\n")
        f.write(f"\n")
        envs_str = " && ".join(
            f"export {key}={value}" for key, value in envs.items() if key != 'nodes_envs'
        )
        f.write(f"{envs_str}\n")
        use_vllm_v1 = (str(os.getenv("VLLM_USE_V1", "true")).lower() in ("1", "true")) and (
            str(envs.get("VLLM_USE_V1", "true")).lower() in ("1", "true")
        )

        if nodes:
            if deploy_config.get("prefill_decode_disaggregation", False):
                resource_manager = ResourceManager(nodes)
                master_ip = nodes[0][0]
                target_port = nodes[0][1].get("port")
                p_num = deploy_config.get("prefill_num", 1)
                d_num = deploy_config.get("decode_num", 1)
                ports_num = (p_num + d_num) * 2
                kv_related_ports = _get_multiple_free_ports(ports_num)
                pd_proxy_port = deploy_config.get("pd_proxy_port", None)
                if not pd_proxy_port:
                    raise ValueError(f"PD disaggregation requires a proxy port to be set.")

                engine_args = _get_engine_args(config)
                command_items = ["vllm", "serve"]
                command_items.append(engine_args["model"])
                other_args = flatten_dict_to_args(engine_args, ["model", "port"])
                command_items.extend(other_args)
                vllm_command = " ".join(command_items)
                if before_start_cmd:
                    vllm_command = f"{before_start_cmd} && " + vllm_command
                if envs_str:
                    vllm_command = f"{envs_str} && " + vllm_command
                p_address = deploy_config.get("prefill_address", "auto")
                d_address = deploy_config.get("decode_address", "auto")
                tensor_parallel_size = engine_args.get("tensor_parallel_size", 1)
                pipeline_parallel_size = engine_args.get("pipeline_parallel_size", 1)
                each_instance_card_num = tensor_parallel_size * pipeline_parallel_size
                default_log_dir = deploy_config.get(
                    "prefill_decode_log_dir", logging_config.log_dir
                )

                f.write(f"# clean nodes \n")
                if len(nodes) > 1:
                    for ip, node in nodes[1:]:
                        if not node.get("type", None):
                            raise ValueError(
                                f"Node type must be specified for node {node}. Available types are 'cpu', 'gpu', or a custom resource name."
                            )
                        if not node.get("slots", None):
                            raise ValueError(
                                f"Number of slots must be specified for node {node}. This can be done by setting the 'slots' attribute."
                            )
                        node_cmd = f"mkdir -p {default_log_dir} && pkill -f vllm"

                        ssh_cmd = f'ssh -n -p {ssh_port} {ip} "{node_cmd}"'

                        if docker_name:
                            ssh_cmd = f"ssh -n -p {ssh_port} {ip} \"docker exec {docker_name} /bin/bash -c '{node_cmd}'\""
                        f.write(f"{ssh_cmd}\n")

                f.write("pkill -f 'run_inference_engine'\n")
                f.write("pkill -f 'run_fs_serve_vllm'\n")
                f.write("pkill -f 'vllm serve'\n")
                f.write("pkill -f 'run_disagg_xpyd_router'\n")
                f.write(f"mkdir -p {default_log_dir}\n")
                f.write(f"\n")

                f.write("echo '=========== launch prefill instance ==========='\n")

                for i in range(p_num):
                    kv_port = kv_related_ports.pop()
                    http_port = kv_related_ports.pop()
                    if use_vllm_v1:
                        p_kv_config = {
                            "kv_connector": "P2pNcclConnector",
                            "kv_role": "kv_producer",
                            "kv_port": str(kv_port),
                            "kv_buffer_size": "1e1",
                            "kv_connector_extra_config": {
                                "proxy_ip": master_ip,
                                "proxy_port": str(pd_proxy_port),
                                "http_port": str(http_port),
                            },
                        }

                    else:
                        p_kv_config = {
                            "kv_connector": "P2pConnector",
                            "kv_role": "kv_producer",
                            "kv_port": str(kv_port),
                            "kv_connector_extra_config": {
                                "proxy_ip": master_ip,
                                "proxy_port": str(pd_proxy_port),
                                "http_port": str(http_port),
                            },
                        }
                    logger.info(
                        f"============= prefill instance {i}, p_kv_config: {p_kv_config} ============="
                    )
                    card_ids, update_p_address = resource_manager.get_available_card_ids(
                        address=p_address, num=each_instance_card_num
                    )
                    card_ids_str = ",".join(map(str, card_ids))
                    ids_env = f"export CUDA_VISIBLE_DEVICES={card_ids_str}"

                    p_kv_config_json = json.dumps(p_kv_config)
                    p_instance_log_path = os.path.join(default_log_dir, f"prefill_{i}.log")

                    if update_p_address != master_ip and len(nodes) > 1:
                        p_kv_config_formate_json = p_kv_config_json.replace('"', '\\"')
                        node_cmd = f"{ids_env} && {vllm_command} --port {http_port} --kv-transfer-config '\\''{p_kv_config_formate_json}'\\''"
                        if docker_name:
                            ssh_cmd = f"ssh -f -n -p {ssh_port} {update_p_address} \"docker exec {docker_name} /bin/bash -c '{node_cmd} > {p_instance_log_path} 2>&1 &'\""
                        else:
                            ssh_cmd = f'ssh -f -n -p {ssh_port} {update_p_address} "{node_cmd} > {p_instance_log_path} 2>&1 &"'
                        f.write(f"{ssh_cmd}\n\n")
                    else:
                        p_cmd = f"{ids_env} && {vllm_command} --port {http_port} --kv-transfer-config '\\''{p_kv_config_json}'\\''"
                        f.write(f"p_{i}_cmd='{p_cmd}'\n")
                        f.write(f"\n")
                        f.write(
                            f'nohup bash -c "$p_{i}_cmd; sync" >> {p_instance_log_path} 2>&1 &\n\n'
                        )

                f.write("echo '=========== launch decode instance ==========='\n")
                decode_gpu_memory_utilization = deploy_config.get(
                    "decode_gpu_memory_utilization", 0.7
                )

                for j in range(d_num):
                    kv_port = kv_related_ports.pop()
                    http_port = kv_related_ports.pop()
                    if use_vllm_v1:
                        d_kv_config = {
                            "kv_connector": "P2pNcclConnector",
                            "kv_role": "kv_consumer",
                            "kv_port": str(kv_port),
                            "kv_buffer_size": "8e9",
                            "kv_connector_extra_config": {
                                "proxy_ip": master_ip,
                                "proxy_port": str(pd_proxy_port),
                                "http_port": str(http_port),
                            },
                        }
                    else:
                        d_kv_config = {
                            "kv_connector": "P2pConnector",
                            "kv_role": "kv_consumer",
                            "kv_port": str(kv_port),
                            "kv_connector_extra_config": {
                                "proxy_ip": master_ip,
                                "proxy_port": str(pd_proxy_port),
                                "http_port": str(http_port),
                            },
                        }
                    logger.info(
                        f"============= decode instance {j}, d_kv_config: {d_kv_config} ============="
                    )
                    card_ids, update_d_address = resource_manager.get_available_card_ids(
                        address=d_address, num=each_instance_card_num
                    )
                    card_ids_str = ",".join(map(str, card_ids))
                    ids_env = f"export CUDA_VISIBLE_DEVICES={card_ids_str}"

                    d_kv_config_json = json.dumps(d_kv_config)
                    d_instance_log_path = os.path.join(default_log_dir, f"decode_{j}.log")

                    if update_d_address != master_ip and len(nodes) > 1:
                        d_kv_config_formate_json = d_kv_config_json.replace('"', '\\"')
                        node_cmd = f"{ids_env} && {vllm_command} --port {http_port} --gpu-memory-utilization {decode_gpu_memory_utilization} --kv-transfer-config '\\''{d_kv_config_formate_json}'\\''"
                        if docker_name:
                            ssh_cmd = f"ssh -f -n -p {ssh_port} {update_d_address} \"docker exec {docker_name} /bin/bash -c '{node_cmd} > {d_instance_log_path} 2>&1 &'\""
                        else:
                            ssh_cmd = f'ssh -f -n -p {ssh_port} {update_d_address} "{node_cmd} > {d_instance_log_path} 2>&1 &"'
                        f.write(f"{ssh_cmd}\n\n")
                    else:
                        d_cmd = f"{ids_env} && {vllm_command} --port {http_port} --gpu-memory-utilization {decode_gpu_memory_utilization} --kv-transfer-config '\\''{d_kv_config_json}'\\''"
                        f.write(f"d_{j}_cmd='{d_cmd}'\n")
                        f.write(f"\n")
                        f.write(
                            f'nohup bash -c "$d_{j}_cmd; sync" >> {d_instance_log_path} 2>&1 &\n\n'
                        )

            else:
                f.write(f"ray_path=$(realpath $(which ray))\n")
                master_ip = nodes[0][0]
                target_port = nodes[0][1].get("port")

                f.write(f"# clean nodes \n")
                if len(nodes) > 1:
                    for ip, node in nodes[1:]:
                        if not node.get("type", None):
                            raise ValueError(
                                f"Node type must be specified for node {node}. Available types are 'cpu', 'gpu', or a custom resource name."
                            )
                        if not node.get("slots", None):
                            raise ValueError(
                                f"Number of slots must be specified for node {node}. This can be done by setting the 'slots' attribute."
                            )
                        node_cmd = f"${{ray_path}} stop"

                        if before_start_cmd:
                            node_cmd = f"{before_start_cmd} && " + node_cmd
                        if envs_str:
                            node_cmd = f"{envs_str} && " + node_cmd

                        ssh_cmd = f'ssh -n -p {ssh_port} {ip} "{node_cmd}"'

                        if docker_name:
                            ssh_cmd = f"ssh -n -p {ssh_port} {ip} \"docker exec {docker_name} /bin/bash -c '{node_cmd}'\""
                        f.write(f"{ssh_cmd}\n")
                if before_start_cmd:
                    f.write(f"{before_start_cmd} && ${{ray_path}} stop\n")
                else:
                    f.write(f"${{ray_path}} stop\n")
                f.write("pkill -f 'run_inference_engine'\n")
                f.write("pkill -f 'run_fs_serve_vllm'\n")
                f.write("pkill -f 'vllm serve'\n")
                f.write(f"\n")

                master_port = target_port if target_port else get_free_port()

                address = f"{master_ip}:{master_port}"
                nodes_envs = config.experiment.get("envs", {}).get("nodes_envs", {})
                for index, (ip, node) in enumerate(nodes):
                    per_node_cmd = None
                    if nodes_envs and nodes_envs.get(ip, None) is not None:
                        per_node_cmd = " && ".join(
                            f"export {key}={value}" for key, value in nodes_envs[ip].items()
                        )
                    if not node.get("type", None):
                        raise ValueError(
                            f"Node type must be specified for node {node}. Available types are 'cpu', 'gpu', or a custom resource name."
                        )
                    if not node.get("slots", None):
                        raise ValueError(
                            f"Number of slots must be specified for node {node}. This can be done by setting the 'slots' attribute."
                        )
                    if index == 0:
                        # master node
                        f.write(f"# start cluster\n")
                        f.write(f"# master node\n")
                        if node.type == "gpu":
                            node_cmd = f"${{ray_path}} start --head --port={master_port} --num-gpus={node.slots}"
                        elif node.type == "cpu":
                            node_cmd = f"${{ray_path}} start --head --port={master_port} --num-cpus={node.slots}"
                        else:
                            resource = json.dumps({node.type: node.slots}).replace('"', '\"')
                            node_cmd = f"${{ray_path}} start --head --port={master_port} --resources='{resource}'"
                        if per_node_cmd:
                            node_cmd = f"{per_node_cmd} && " + node_cmd
                        if before_start_cmd:
                            node_cmd = f"{before_start_cmd} && " + node_cmd
                        f.write(f"{node_cmd}\n")
                    else:
                        # worker nodes
                        if index == 1:
                            f.write(f"\n")
                            f.write(f"# worker nodes\n")
                        if node.type == "gpu":
                            node_cmd = (
                                f"${{ray_path}} start --address={address} --num-gpus={node.slots}"
                            )

                        elif node.type == "cpu":
                            node_cmd = (
                                f"${{ray_path}} start --address={address} --num-cpus={node.slots}"
                            )
                        else:
                            resource = json.dumps({node.type: node.slots}).replace('"', '\\"')
                            node_cmd = (
                                f"${{ray_path}} start --address={address} --resources='{resource}'"
                            )
                        if per_node_cmd:
                            node_cmd = f"{per_node_cmd} && " + node_cmd
                        if before_start_cmd:
                            node_cmd = f"{before_start_cmd} && " + node_cmd
                        if envs_str:
                            node_cmd = f"{envs_str} && " + node_cmd
                        ssh_cmd = f'ssh -n -p {ssh_port} {ip} "{node_cmd}"'
                        if docker_name:
                            ssh_cmd = f"ssh -n -p {ssh_port} {ip} \"docker exec {docker_name} /bin/bash -c '{node_cmd}'\""
                        f.write(f"{ssh_cmd}\n")
        else:
            # Note: config key device_type is specified for single node serving in neither gpu or cpu.
            device_type = None
            nproc_per_node = None
            if config.experiment.get("runner", None) and config.experiment.runner.get(
                "device_type", None
            ):
                device_type = config.experiment.runner.get("device_type", None)
                nproc_per_node = config.experiment.runner.get("nproc_per_node", None)
                if nproc_per_node is None:
                    raise ValueError(
                        f"nproc_per_node must be specified when device_type {device_type} is specified."
                    )
            node_cmd = None

            if deploy_config.get("use_fs_serve", True) and config.serve[0].get("engine", None):
                f.write(f"ray_path=$(realpath $(which ray))\n")
                if not device_type:
                    node_cmd = f"${{ray_path}} start --head"
                elif device_type == "gpu":
                    node_cmd = f"${{ray_path}} start --head --num-gpus={nproc_per_node}"
                elif device_type == "cpu":
                    node_cmd = f"${{ray_path}} start --head --num-cpus={nproc_per_node}"
                else:
                    resource = json.dumps({device_type: nproc_per_node}).replace('"', '\\"')
                    node_cmd = f"${{ray_path}} start --head --resources='{resource}'"
            if before_start_cmd:
                node_cmd = f"{before_start_cmd} && {node_cmd}" if node_cmd else before_start_cmd
            if node_cmd:
                f.write(f"{node_cmd}\n")

        f.write(f"mkdir -p {logging_config.log_dir}\n")
        f.write(f"mkdir -p {logging_config.pids_dir}\n")
        f.write(f"\n")
        f.write(f"cd {root_dir}\n")
        f.write(f"\n")
        f.write(f'cmd="{cmd}"\n')
        f.write(f"\n")
        # TODO: need a option to control whether to append or overwrite the output file
        # Now, it always appends to the output file
        f.write("echo '=========== launch task ==========='\n")
        if background:
            f.write(
                f'nohup bash -c "$cmd; sync" >> {host_output_file} 2>&1 & echo $! > {host_pid_file}\n'
            )
        else:
            f.write(f'bash -c "$cmd; sync" >> {host_output_file} 2>&1\n')
        f.write("\n")
        f.flush()
        os.fsync(f.fileno())
    os.chmod(host_run_script_file, 0o755)

    return host_run_script_file


def _generate_cloud_run_script_serve(
    config, host, node_rank, cmd, background=True, with_test=False
):
    nodes = config.get("nodes", None)
    logging_config = config.logging
    node_id = get_addr()
    no_shared_fs = config.experiment.runner.get("no_shared_fs", False)
    if no_shared_fs:
        host_output_file = os.path.join(logging_config.log_dir, f"host.output")
    else:
        host_output_file = os.path.join(logging_config.log_dir, f"host_{node_rank}_{host}.output")
    host_run_script_file = os.path.join(
        logging_config.scripts_dir, node_id, f"host_{node_rank}_{host}_run.sh"
    )
    host_pid_file = os.path.join(logging_config.pids_dir, f"host_{node_rank}_{host}.pid")

    os.makedirs(logging_config.scripts_dir, exist_ok=True)
    if node_id:
        os.makedirs(os.path.join(logging_config.scripts_dir, node_id), exist_ok=True)

    root_dir = os.path.dirname(os.path.dirname(os.path.dirname(os.path.abspath(__file__))))
    cmds_config = config.experiment.get("cmds", None)
    if cmds_config:
        before_start_cmd = cmds_config.get("before_start", "")
    else:
        before_start_cmd = ""
    cmd += f" --log-dir={logging_config.log_dir}"
    try:
        import vllm

        vllm_path = os.path.dirname(vllm.__path__[0])
    except Exception as e:
        vllm_path = f"{root_dir}/vllm"
    deploy_config = config.experiment.get("runner", {}).get("deploy", {})
    envs = config.experiment.get("envs", {})
    with open(host_run_script_file, "w") as f:
        f.write("#!/bin/bash\n\n")
        f.write("set -x\n")
        f.write(f"\n")
        f.write(f"{before_start_cmd}\n")
        f.write(f"\n")

        f.write(f'if [ -z "$PYTHONPATH" ]; then\n')
        f.write(f"    export PYTHONPATH={vllm_path}:{root_dir}\n")
        f.write(f"else\n")
        f.write(f'    export PYTHONPATH="$PYTHONPATH:{vllm_path}:{root_dir}"\n')
        f.write(f"fi\n")
        f.write(f"\n")
        envs_str = " && ".join(f"export {key}={value}" for key, value in envs.items())
        f.write(f"{envs_str}\n")

        if node_id:
            f.write(f"ray_path=$(realpath $(which ray))\n")
            master_name_or_addr = config.experiment.runner.get("master_addr")
            master_port = int(config.experiment.runner.get("master_port"))

            current_node_is_master = False
            master_addr = master_name_or_addr
            if is_ip_addr(master_name_or_addr):
                current_node_is_master = match_address(master_addr)
            else:
                current_node_is_master = is_master_node(master_name_or_addr)

            address = f"{master_addr}:{master_port}"
            is_address_matched = False
<<<<<<< HEAD

            ip = get_ip_addr()
            node = {
                "type": config.experiment.runner.get("device_type", "gpu"),
                "slots": int(os.getenv("AIRS_ACCELERATOR_NUM", "1")),
            }
            node = OmegaConf.create(node)

            if not node.get("type", None):
                raise ValueError(
                    f"Node type must be specified for node {node}. Available types are 'cpu', 'gpu', or a custom resource name."
                )
            if not node.get("slots", None):
                raise ValueError(
                    f"Number of slots must be specified for node {node}. This can be done by setting the 'slots' attribute."
                )
            if match_address(ip):
                is_address_matched = True
                if current_node_is_master:
                    # master node
                    f.write(f"# start cluster\n")
                    f.write(f"# master node\n")
                    if node.type == "gpu":
                        node_cmd = f"${{ray_path}} start --head --port={master_port} --num-gpus={node.slots}"
                    elif node.type == "cpu":
                        node_cmd = f"${{ray_path}} start --head --port={master_port} --num-cpus={node.slots}"
=======
            for index, (ip, node) in enumerate(nodes):
                if not node.get("type", None):
                    raise ValueError(
                        f"Node type must be specified for node {node}. Available types are 'cpu', 'gpu', or a custom resource name."
                    )
                if not node.get("slots", None):
                    raise ValueError(
                        f"Number of slots must be specified for node {node}. This can be done by setting the 'slots' attribute."
                    )
                if match_address(ip):
                    is_address_matched = True
                    if is_master(config, collections.OrderedDict(nodes)):
                        # master node
                        f.write(f"# start cluster\n")
                        f.write(f"# master node\n")
                        if node.type == "gpu":
                            node_cmd = f"${{ray_path}} start --head --port={master_port} --num-gpus={node.slots}"
                        elif node.type == "cpu":
                            node_cmd = f"${{ray_path}} start --head --port={master_port} --num-cpus={node.slots}"
                        else:
                            resource = json.dumps({node.type: node.slots}).replace('"', '\"')
                            node_cmd = f"${{ray_path}} start --head --port={master_port} --resources='{resource}'"
                        if before_start_cmd:
                            node_cmd = f"{before_start_cmd} && " + node_cmd
                        f.write(f"{node_cmd}\n")
>>>>>>> cc6f5f01
                    else:
                        resource = json.dumps({node.type: node.slots}).replace('"', '\"')
                        node_cmd = f"${{ray_path}} start --head --port={master_port} --resources='{resource}'"
                    if before_start_cmd:
                        node_cmd = f"{before_start_cmd} && " + node_cmd
                    f.write(f"{node_cmd}\n")
                else:
                    # worker nodes
                    f.write(f"\n")
                    f.write(f"# worker nodes\n")
                    if wait_for_ray_master(master_addr, master_port):
                        if node.type == "gpu":
                            node_cmd = (
                                f"${{ray_path}} start --address={address} --num-gpus={node.slots}"
                            )

                        elif node.type == "cpu":
                            node_cmd = (
                                f"${{ray_path}} start --address={address} --num-cpus={node.slots}"
                            )
                        else:
                            resource = json.dumps({node.type: node.slots}).replace('"', '\"')
                            node_cmd = (
                                f"${{ray_path}} start --address={address} --resources='{resource}'"
                            )
                        if before_start_cmd:
                            node_cmd = f"{before_start_cmd} && " + node_cmd
                        f.write(f"{node_cmd}\n")
                    else:
                        raise ValueError(f"The current node can not connect to master node")
            if not is_address_matched:
                raise ValueError(f"The current node can not match any given node.")

        else:
            # Note: config key device_type is specified for single node serving in neither gpu or cpu.
            device_type = None
            nproc_per_node = None
            if config.experiment.get("runner", None) and config.experiment.runner.get(
                "device_type", None
            ):
                device_type = config.experiment.runner.get("device_type", None)
                nproc_per_node = config.experiment.runner.get("nproc_per_node", None)
                if nproc_per_node is None:
                    raise ValueError(
                        f"nproc_per_node must be specified when device_type {device_type} is specified."
                    )
            node_cmd = None

            if deploy_config.get("use_fs_serve", True) and config.serve[0].get("engine", None):
                f.write(f"ray_path=$(realpath $(which ray))\n")
                if not device_type:
                    node_cmd = f"${{ray_path}} start --head"
                elif device_type == "gpu":
                    node_cmd = f"${{ray_path}} start --head --num-gpus={nproc_per_node}"
                elif device_type == "cpu":
                    node_cmd = f"${{ray_path}} start --head --num-cpus={nproc_per_node}"
                else:
                    resource = json.dumps({device_type: nproc_per_node}).replace('"', '\"')
                    node_cmd = f"${{ray_path}} start --head --resources='{resource}'"
            if before_start_cmd:
                node_cmd = f"{before_start_cmd} && {node_cmd}" if node_cmd else before_start_cmd
            if node_cmd:
                f.write(f"{node_cmd}\n")

        if not node_id or current_node_is_master:
            f.write(f"mkdir -p {logging_config.log_dir}\n")
            f.write(f"mkdir -p {logging_config.pids_dir}\n")
            f.write(f"\n")
            f.write(f"cd {root_dir}\n")
            f.write(f"\n")
            f.write(f'cmd="{cmd}"\n')
            f.write(f"\n")
            # TODO: need a option to control whether to append or overwrite the output file
            # Now, it always appends to the output file
            f.write("echo '=========== launch task ==========='\n")
            if background:
                f.write(
                    f'nohup bash -c "$cmd; sync" >> {host_output_file} 2>&1 & echo $! > {host_pid_file}\n'
                )
            else:
                f.write(f'bash -c "$cmd; sync" >> {host_output_file} 2>&1\n')
        f.write("\n")
        f.flush()
        os.fsync(f.fileno())
    os.chmod(host_run_script_file, 0o755)

    return host_run_script_file


def _generate_stop_script(config, host, node_rank):
    logging_config = config.logging

    host_stop_script_file = os.path.join(
        logging_config.scripts_dir, f"host_{node_rank}_{host}_stop.sh"
    )

    os.makedirs(logging_config.scripts_dir, exist_ok=True)

    cmds_config = config.experiment.get("cmds", None)
    if cmds_config:
        after_stop = cmds_config.get("after_stop", "")
    else:
        after_stop = ""

    nodes = config.get("nodes", None)

    cmds_config = config.experiment.get("cmds", None)
    ssh_port = config.experiment.runner.get("ssh_port", 22)
    docker_name = config.experiment.runner.get("docker", None)
    if cmds_config:
        before_start_cmd = cmds_config.get("before_start", "")
    else:
        before_start_cmd = ""

    deploy_config = config.experiment.get("runner", {}).get("deploy", {})
    envs = config.experiment.get("envs", {})
    with open(host_stop_script_file, "w") as f:
        f.write("#!/bin/bash\n\n")
        f.write("set -x\n")
        f.write(f"\n")
        f.write(f"{before_start_cmd}\n")
        f.write(f"\n")
        envs_str = " && ".join(f"export {key}={value}" for key, value in envs.items())
        f.write(f"{envs_str}\n")

        if nodes:
            if deploy_config.get("prefill_decode_disaggregation", False):
                f.write(f"# clean nodes \n")
                if len(nodes) > 1:
                    for ip, node in nodes[1:]:
                        node_cmd = f"pkill -f vllm && pkill -f python"
                        ssh_cmd = f'ssh -n -p {ssh_port} {ip} "{node_cmd}"'
                        if docker_name:
                            ssh_cmd = f"ssh -n -p {ssh_port} {ip} \"docker exec {docker_name} /bin/bash -c '{node_cmd}'\""
                        f.write(f"{ssh_cmd}\n")

                f.write("pkill -f 'run_inference_engine'\n")
                f.write("pkill -f 'run_fs_serve_vllm'\n")
                f.write("pkill -f 'vllm serve'\n")
                f.write("pkill -f 'run_disagg_xpyd_router'\n")
                f.write(f"\n")

            else:
                f.write(f"ray_path=$(realpath $(which ray))\n")
                f.write(f"# clean nodes \n")
                if len(nodes) > 1:
                    for ip, node in nodes[1:]:
                        node_cmd = f"${{ray_path}} stop && pkill -f python"
                        if before_start_cmd:
                            node_cmd = f"{before_start_cmd} && " + node_cmd
                        if envs_str:
                            node_cmd = f"{envs_str} && " + node_cmd

                        ssh_cmd = f'ssh -n -p {ssh_port} {ip} "{node_cmd}"'

                        if docker_name:
                            ssh_cmd = f"ssh -n -p {ssh_port} {ip} \"docker exec {docker_name} /bin/bash -c '{node_cmd}'\""
                        f.write(f"{ssh_cmd}\n")
                if before_start_cmd:
                    f.write(f"{before_start_cmd} && ${{ray_path}} stop\n")
                else:
                    f.write(f"${{ray_path}} stop\n")
                f.write("pkill -f 'run_inference_engine'\n")
                f.write("pkill -f 'run_fs_serve_vllm'\n")
                f.write("pkill -f 'vllm serve'\n")
                f.write("pkill -f multiprocessing\n")
                f.write(f"\n")
        else:
            node_cmd = None
            if deploy_config.get("use_fs_serve", True) and config.serve[0].get("engine", None):
                f.write(f"ray_path=$(realpath $(which ray))\n")
                node_cmd = f"${{ray_path}} stop"
            if before_start_cmd:
                node_cmd = f"{before_start_cmd} && {node_cmd}" if node_cmd else before_start_cmd
            if node_cmd:
                f.write(f"{node_cmd}\n")
            f.write("pkill -f 'run_inference_engine'\n")
            f.write("pkill -f 'run_fs_serve_vllm'\n")
            f.write("pkill -f 'vllm serve'\n")
            f.write("pkill -f multiprocessing\n")
            f.write("\n")
        f.write(f"{after_stop}\n")
        f.flush()
        os.fsync(f.fileno())
    os.chmod(host_stop_script_file, 0o755)

    return host_stop_script_file


def kill_process_tree(pid):
    try:
        parent = psutil.Process(pid)
    except psutil.NoSuchProcess:
        return

    # Get all children recursively
    children = parent.children(recursive=True)

    # Send SIGKILL to all children first
    for child in children:
        with contextlib.suppress(ProcessLookupError):
            os.kill(child.pid, signal.SIGKILL)

    # Finally kill the parent
    with contextlib.suppress(ProcessLookupError):
        os.kill(pid, signal.SIGKILL)


class SSHServeRunner(RunnerBase):
    def __init__(self, config: DictConfig):
        super().__init__(config)
        self.task_type = getattr(self.config.experiment.task, "type", None)
        assert self.task_type == "serve", f"Unsupported task type: {self.task_type}"
        self.deploy_config = self.config.experiment.get("runner", {}).get("deploy", {})
        if not self.config.experiment.task.get("entrypoint", None):
            self.inference_engine = _get_inference_engine(self.config)
            self.port = _reset_serve_port(config)
        else:
            self.inference_engine = None
            self.port = None
        self.use_fs_serve = self.deploy_config.get("use_fs_serve", True)

        self._prepare()
        self.host = None

    def _prepare(self):
        _update_config_serve(self.config)
        self.user_args = _get_args_vllm(self.config)
        self.user_envs = self.config.experiment.get("envs", {})
        entrypoint = self.config.experiment.task.get("entrypoint", None)
        if self.inference_engine:
            if (
                self.config.experiment.get("runner", {})
                .get("deploy", {})
                .get("prefill_decode_disaggregation", False)
            ):
                self.user_script = "flagscale/serve/run_disagg_xpyd_router.py"
            elif not self.use_fs_serve:
                self.user_script = "flagscale/serve/run_inference_engine.py"
            else:
                self.user_script = "flagscale/serve/run_fs_serve_vllm.py"
        elif isinstance(entrypoint, str) and entrypoint.endswith(".py"):
            self.user_script = entrypoint
        elif entrypoint is None:
            self.user_script = "flagscale/serve/run_serve.py"
        else:
            raise ValueError(
                f"Invalid config entrypoint: {entrypoint}, must be a python file path or null."
            )
        hostfile_path = self.config.experiment.runner.get("hostfile", None)
        if hostfile_path:
            if os.path.isabs(hostfile_path):
                hostfile_path = hostfile_path
            else:
                hostfile_path = os.path.join(os.getcwd(), hostfile_path)
            if not os.path.exists(hostfile_path):
                raise ValueError(f"The hostfile {hostfile_path} does not exist")
        self.resources = None
        if hostfile_path:
            self.resources = parse_hostfile(hostfile_path)
            for key, value in self.resources.items():
                if not value.get("type", None):
                    logger.warning(
                        f"The hostfile key type is not set for host {key}, using gpu by default"
                    )
                    self.resources[key]["type"] = "gpu"
            if self.resources:
                OmegaConf.set_struct(self.config, False)
                self.config["nodes"] = list(self.resources.items())
                OmegaConf.set_struct(self.config, True)

        logger.info("\n************** configuration **************")
        logger.info(f"\n{OmegaConf.to_yaml(self.config)}")

    def _run_each(
        self,
        host,
        master_addr,
        master_port,
        nnodes,
        node_rank,
        nproc_per_node,
        with_test=False,
        dryrun=False,
    ):
        export_cmd = []
        for k, v in self.user_envs.items():
            if k != 'nodes_envs':
                export_cmd += [f"{k}={v}"]

        cmd = shlex.join(export_cmd + ["python"] + [self.user_script] + self.user_args)

        host_run_script_file = _generate_run_script_serve(
            self.config, host, node_rank, cmd, background=True, with_test=with_test
        )

        run_local_command(f"bash {host_run_script_file}", dryrun)

    def run(self, with_test=False, dryrun=False):
        num_visible_devices = None
        visible_devices = self.user_envs.get("CUDA_VISIBLE_DEVICES", None)
        if visible_devices is not None and isinstance(visible_devices, str):
            visible_devices = visible_devices.split(",")
            num_visible_devices = len(visible_devices)

        runner_config = self.config.experiment.runner

        # If hostfile is not provided, run the job on localhost
        nproc_from_args = runner_config.get("nproc_per_node", None)
        nproc_per_node = get_nproc_per_node(None, nproc_from_args, num_visible_devices)
        available_addr = runner_config.get("master_addr", "localhost")
        available_port = runner_config.get("master_port", get_free_port())
        self._run_each(
            "localhost",
            available_addr,
            available_port,
            1,
            0,
            nproc_per_node,
            with_test=with_test,
            dryrun=dryrun,
        )
        self.host = available_addr

    def _stop_each(self, host, node_rank):
        logging_config = self.config.logging
        host_pid_file = os.path.join(logging_config.pids_dir, f"host_{node_rank}_{host}.pid")
        with open(host_pid_file, "r") as f:
            pid = f.readlines()[0]
            pid = int(pid.strip())
        kill_process_tree(pid)

        host_stop_script_file = _generate_stop_script(self.config, host, node_rank)
        logging_config = self.config.logging
        cmd = f"bash {host_stop_script_file}"
        logger.info(f"Run the local command: {cmd}")
        subprocess.run(
            cmd, shell=True, capture_output=True, text=True, encoding="utf-8", errors="replace"
        )

    def stop(self):
        self._stop_each("localhost", 0)
        return

    def _generate_query_script(self, host, node_rank):
        """Genetrate the query script for each host."""
        logging_config = self.config.logging

        host_query_script_file = os.path.join(
            logging_config.scripts_dir, f"host_{node_rank}_{host}_query.sh"
        )

        host_pid_file = os.path.join(logging_config.pids_dir, f"host_{node_rank}_{host}.pid")
        os.makedirs(logging_config.scripts_dir, exist_ok=True)

        with open(host_query_script_file, "w") as f:
            f.write("#!/bin/bash\n\n")
            f.write("if [ -f " + host_pid_file + " ]; then\n")
            f.write("    pid=$(cat " + host_pid_file + ")\n")
            f.write("    ps -p $pid -o state --no-headers\n")
            f.write("else\n")
            # TODO: This is a temporary fix. We need to find a better way to query the job.
            f.write(
                "    pid=$(ps aux | grep -E 'run_fs_serve_vllm|run_inference_engine' | grep -v grep | head -n 1 | awk '{print $2}')\n"
            )
            f.write("    ps -p $pid -o state --no-headers\n")
            f.write("fi\n")
            f.flush()
            os.fsync(f.fileno())
        os.chmod(host_query_script_file, 0o755)

        return host_query_script_file

    def _query_each(self, host, node_rank):
        "Query each node status."
        host_query_script_file = self._generate_query_script(host, node_rank)
        logging_config = self.config.logging
        result = ""
        try:
            result = run_local_command(f"bash {host_query_script_file}", query=True)
        except Exception as e:
            logger.error(f"Failed to query job status on {host}: {e}")
        result = result.stdout.rstrip() if result else ""
        return result

    def _query_status(self):
        "Query Job status."
        results = []
        result = self._query_each("localhost", 0)
        results.append(result)
        if all((status != "" and status != "Z") for status in results):
            job_status = JobStatus.RUNNING
        elif all((status == "" or status == "Z") for status in results):
            job_status = JobStatus.COMPLETED_OR_IDLE
        else:
            job_status = JobStatus.TRANSITIONAL
        return job_status

    def _serve_alive(self):
        engine_args = _get_engine_args(self.config)
        model_name = engine_args.get("served_model_name", None) or engine_args.get("model", None)

        if not model_name:
            raise ValueError("No model specified in config file.")

        from openai import OpenAI

        # Modify OpenAI's API key and API base to use vLLM's API server.
        api_key = "EMPTY"
        api_url = f"http://{self.host}:{self.port}/v1"
        logger.info(f"Testing API {api_url}")

        try:
            client = OpenAI(api_key=api_key, base_url=api_url)
            messages = [{"role": "user", "content": "who are you?"}]
            response = client.chat.completions.create(model=model_name, messages=messages)
        except Exception as e:
            # logger.info(f"API {api_url} is not ready, please wait a moment")
            return False

        return True

    def _profile_serve(self):
        from vllm.transformers_utils.tokenizer import get_tokenizer

        tokenizer_mode = "auto"
        engine_args = _get_engine_args(self.config)

        trust_remote_code = engine_args.get("trust_remote_code", False)

        model_name = engine_args.get("served_model_name", None) or engine_args.get("model", None)

        if not model_name:
            raise ValueError("No model specified in config file.")

        tokenizer = get_tokenizer(
            model_name, tokenizer_mode=tokenizer_mode, trust_remote_code=trust_remote_code
        )

        profile_args = _get_profile_args(self.config)
        prefix_len = profile_args.get("prefix_len", 0)
        input_len = profile_args.get("input_len", 1024)
        output_len = profile_args.get("output_len", 1024)
        num_prompts = profile_args.get("num_prompts", 200)
        range_ratio = profile_args.get("range_ratio", 0.5)
        dummy_input_requests = dummy_random_input(
            tokenizer=tokenizer,
            prefix_len=prefix_len,
            input_len=input_len,
            output_len=output_len,
            num_prompts=num_prompts,
            range_ratio=range_ratio,
        )
        api_url = f"http://{self.host}:{self.port}/v1/chat/completions"
        logger.info(f"Profiling API {api_url}")

        ### allow metric = [\"ttft\", \"tpot\", \"itl\", \"e2el\"]
        ### allow percentiles = [\"25,50,75\"]
        result = asyncio.run(
            benchmark(
                api_url,
                model=model_name,
                tokenizer=tokenizer,
                input_requests=dummy_input_requests,
                selected_percentile_metrics="ttft,tpot,itl,e2el".split(","),
                selected_percentiles=[float(99)],
            )
        )
        return result


class CloudServeRunner(RunnerBase):
    def __init__(self, config: DictConfig):
        super().__init__(config)
        self.task_type = getattr(self.config.experiment.task, "type", None)
        assert self.task_type == "serve", f"Unsupported task type: {self.task_type}"
        self.deploy_config = self.config.experiment.get("runner", {}).get("deploy", {})
        if not self.config.experiment.task.get("entrypoint", None):
            self.inference_engine = _get_inference_engine(self.config)
            self.port = _reset_serve_port(config)
        else:
            self.inference_engine = None
            self.port = None
        self.use_fs_serve = self.deploy_config.get("use_fs_serve", True)

        self._prepare()
        self.host = None

    def _prepare(self):
        self.resources = None
        hostfile_path = self.config.experiment.runner.get("hostfile", None)
        if hostfile_path:
            if os.path.isabs(hostfile_path):
                hostfile_path = hostfile_path
            else:
                hostfile_path = os.path.join(os.getcwd(), hostfile_path)
            if not os.path.exists(hostfile_path):
                raise ValueError(f"The hostfile {hostfile_path} does not exist")

        if hostfile_path:
            self.resources = parse_cloud_hostfile(hostfile_path)
            for key, value in self.resources.items():
                if not value.get("type", None):
                    logger.warning(
                        f"The hostfile key type is not set for host {key}, using gpu by default"
                    )
                    self.resources[key]["type"] = "gpu"
            if self.resources:
                OmegaConf.set_struct(self.config, False)
                self.config["nodes"] = list(self.resources.items())
                OmegaConf.set_struct(self.config, True)

        _update_config_serve(self.config)
        self.user_args = _get_args_vllm(self.config)
        self.user_envs = self.config.experiment.get("envs", {})
        entrypoint = self.config.experiment.task.get("entrypoint", None)
        if self.inference_engine:
            if (
                self.config.experiment.get("runner", {})
                .get("deploy", {})
                .get("prefill_decode_disaggregation", False)
            ):
                self.user_script = "flagscale/serve/run_disagg_xpyd_router.py"
            elif not self.use_fs_serve:
                self.user_script = "flagscale/serve/run_inference_engine.py"
            else:
                self.user_script = "flagscale/serve/run_fs_serve_vllm.py"
        elif isinstance(entrypoint, str) and entrypoint.endswith(".py"):
            self.user_script = entrypoint
        elif self.use_fs_serve and self.deploy_config.get("enable_composition", False):
            self.user_script = "flagscale/serve/run_serve.py"
        else:
            raise ValueError(
                f"Invalid config entrypoint: {entrypoint}, must be a python file path or null."
            )
        logger.info("\n************** configuration **************")
        logger.info(f"\n{OmegaConf.to_yaml(self.config)}")

    def _run_each(
        self,
        host,
        master_addr,
        master_port,
        nnodes,
        node_rank,
        nproc_per_node,
        with_test=False,
        dryrun=False,
    ):
        export_cmd = []
        for k, v in self.user_envs.items():
            export_cmd += [f"{k}={v}"]

        cmd = shlex.join(export_cmd + ["python"] + [self.user_script] + self.user_args)

        host_run_script_file = _generate_cloud_run_script_serve(
            self.config, host, node_rank, cmd, background=True, with_test=with_test
        )

        run_local_command(f"bash {host_run_script_file}", dryrun)

    def run(self, with_test=False, dryrun=False):
        num_visible_devices = None
        visible_devices = self.user_envs.get("CUDA_VISIBLE_DEVICES", None)
        if visible_devices is not None and isinstance(visible_devices, str):
            visible_devices = visible_devices.split(",")
            num_visible_devices = len(visible_devices)

        runner_config = self.config.experiment.runner

        # If hostfile is not provided, run the job on localhost
        nproc_from_args = runner_config.get("nproc_per_node", None)
        nproc_per_node = get_nproc_per_node(None, nproc_from_args, num_visible_devices)
        available_addr = runner_config.get("master_addr", "localhost")
        available_port = runner_config.get("master_port", get_free_port())
        self._run_each(
            "localhost",
            available_addr,
            available_port,
            1,
            0,
            nproc_per_node,
            with_test=with_test,
            dryrun=dryrun,
        )
        self.host = available_addr<|MERGE_RESOLUTION|>--- conflicted
+++ resolved
@@ -709,7 +709,6 @@
 
             address = f"{master_addr}:{master_port}"
             is_address_matched = False
-<<<<<<< HEAD
 
             ip = get_ip_addr()
             node = {
@@ -736,33 +735,6 @@
                         node_cmd = f"${{ray_path}} start --head --port={master_port} --num-gpus={node.slots}"
                     elif node.type == "cpu":
                         node_cmd = f"${{ray_path}} start --head --port={master_port} --num-cpus={node.slots}"
-=======
-            for index, (ip, node) in enumerate(nodes):
-                if not node.get("type", None):
-                    raise ValueError(
-                        f"Node type must be specified for node {node}. Available types are 'cpu', 'gpu', or a custom resource name."
-                    )
-                if not node.get("slots", None):
-                    raise ValueError(
-                        f"Number of slots must be specified for node {node}. This can be done by setting the 'slots' attribute."
-                    )
-                if match_address(ip):
-                    is_address_matched = True
-                    if is_master(config, collections.OrderedDict(nodes)):
-                        # master node
-                        f.write(f"# start cluster\n")
-                        f.write(f"# master node\n")
-                        if node.type == "gpu":
-                            node_cmd = f"${{ray_path}} start --head --port={master_port} --num-gpus={node.slots}"
-                        elif node.type == "cpu":
-                            node_cmd = f"${{ray_path}} start --head --port={master_port} --num-cpus={node.slots}"
-                        else:
-                            resource = json.dumps({node.type: node.slots}).replace('"', '\"')
-                            node_cmd = f"${{ray_path}} start --head --port={master_port} --resources='{resource}'"
-                        if before_start_cmd:
-                            node_cmd = f"{before_start_cmd} && " + node_cmd
-                        f.write(f"{node_cmd}\n")
->>>>>>> cc6f5f01
                     else:
                         resource = json.dumps({node.type: node.slots}).replace('"', '\"')
                         node_cmd = f"${{ray_path}} start --head --port={master_port} --resources='{resource}'"
