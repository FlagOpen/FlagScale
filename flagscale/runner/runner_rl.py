import multiprocessing
import os
import shlex
import time

from datetime import datetime

from omegaconf import DictConfig, OmegaConf

from flagscale.runner.runner_base import JobStatus, RunnerBase
from flagscale.runner.utils import (
    flatten_dict_to_args_verl,
    get_free_port,
    get_nnodes,
    get_nproc_per_node,
    logger,
    parse_hostfile,
    run_local_command,
    run_scp_command,
    run_ssh_command,
)

_MAX_CPU_COUNT = multiprocessing.cpu_count()


def _get_args_verl(config: DictConfig):
    assert config.experiment.task.backend == "verl", "This function only supports verl backend."

    # Convert the DictConfig to a regular dictionary
    config_dict = OmegaConf.to_container(config, resolve=True)
    config_dict = config_dict["rl"]

    new_config_dict = {}
    new_config_dict.update(config_dict)

    # Flatten the dictionary to a list of arguments
    args = flatten_dict_to_args_verl(new_config_dict, pre_str="")

    return args


def _update_config_rl(config: DictConfig):
    exp_dir = os.path.abspath(config.experiment.exp_dir)
    if not os.path.isdir(exp_dir):
        os.makedirs(exp_dir)
    assert os.path.isdir(exp_dir), f"Directory {exp_dir} does not exist."

    OmegaConf.set_struct(config, False)
    if config.get("system", None) is None:
        config.system = DictConfig({})

    if config.system.get("logging", None) is None:
        config.system.logging = DictConfig({})

    log_dir = (
        os.path.abspath(config.system.logging.log_dir)
        if config.system.logging.get("log_dir", None)
        else os.path.join(exp_dir, "logs")
    )
    scripts_dir = os.path.join(log_dir, "scripts")
    pids_dir = os.path.join(log_dir, "pids")

    config.system.logging.log_dir = log_dir
    config.system.logging.scripts_dir = scripts_dir
    config.system.logging.pids_dir = pids_dir

    OmegaConf.set_struct(config, True)


def _generate_run_script_rl(
    config, host, node_rank, cmd, background=True, with_test=False, resources=None
):
    system_config = config.system
    logging_config = config.system.logging

    no_shared_fs = config.experiment.runner.get("no_shared_fs", False)
    if no_shared_fs:
        host_output_file = os.path.join(logging_config.log_dir, f"host.output")
    else:
        host_output_file = os.path.join(logging_config.log_dir, f"host_{node_rank}_{host}.output")
    host_run_script_file = os.path.join(
        logging_config.scripts_dir, f"host_{node_rank}_{host}_run.sh"
    )
    host_pid_file = os.path.join(logging_config.pids_dir, f"host_{node_rank}_{host}.pid")

    os.makedirs(logging_config.scripts_dir, exist_ok=True)

    root_dir = os.path.dirname(os.path.dirname(os.path.dirname(os.path.abspath(__file__))))
    verl_dir = os.path.join(root_dir, "third_party", "verl")
    cmds_config = config.experiment.get("cmds", None)
    if cmds_config:
        before_start = cmds_config.get("before_start", "")
    else:
        before_start = ""
    with open(host_run_script_file, "w") as f:
        f.write("#!/bin/bash\n\n")
        f.write(f"{before_start}\n")
        if resources is not None:
            available_ip = list(resources.keys())[0]
            ray_port = config.experiment.runner.get("ray_port", 6379)
            ray_dashboard_port = config.experiment.runner.get("ray_dashboard_port", 8265)
            ray_include_dashboard = config.experiment.runner.get("ray_include_dashboard", True)
            for node_rank, (host, resource_info) in enumerate(resources.items()):
<<<<<<< HEAD
                ray_cmd_parts = [
                    "ray start",
                    f"--port={ray_port}",
                    f"--num-gpus={resource_info['slots']}"
                ]
                
                if ray_init_num_cpus is not None:
                    ray_cmd_parts.append(f"--num-cpus={ray_init_num_cpus}")
                
                print("node_rank=", node_rank, ", ray_include_dashboard=", ray_include_dashboard)
=======
>>>>>>> b0569c9b
                if node_rank == 0:
                    if ray_include_dashboard:
                        f.write(
                            f'ray start --head --port={ray_port} --dashboard-host=0.0.0.0 --dashboard-port={ray_dashboard_port} --num-gpus={resource_info["slots"]}\n'
                        )
                    else:
                        f.write(
                            f'ray start --head --port={ray_port} --num-gpus={resource_info["slots"]}\n'
                        )
                else:
                    f.write(
                        f'ssh -f -n {host} "{before_start};ray start --address={available_ip}:{ray_port} --num-gpus={resource_info["slots"]}"\n'
                    )

        f.write(f"mkdir -p {system_config.logging.log_dir}\n")
        f.write(f"mkdir -p {system_config.logging.pids_dir}\n")
        f.write(f"\n")
        f.write(f"cd {root_dir}\n")
        f.write(f"\n")
        f.write(f"export PYTHONPATH={verl_dir}:{root_dir}:${{PYTHONPATH}}\n")
        f.write(f"\n")
        f.write(f'cmd="{cmd}"\n')
        f.write(f"\n")
        if with_test:
            f.write(f'bash -c "$cmd; sync"  >> {host_output_file} \n')
        else:
            # TODO: need a option to control whether to append or overwrite the output file
            # Now, it always appends to the output file
            if background:
                f.write(
                    f'nohup bash -c "$cmd; sync" >> {host_output_file} 2>&1 & echo $! > {host_pid_file}\n'
                )
            else:
                f.write(f'bash -c "$cmd; sync" >> {host_output_file} 2>&1\n')
        f.write("\n")
        f.flush()
        os.fsync(f.fileno())
    os.chmod(host_run_script_file, 0o755)

    return host_run_script_file


def _generate_stop_script_rl(config, host, node_rank):
    if getattr(config, "rl", None):
        logging_config = config.system.logging
    else:
        logging_config = config.inference.system.logging

    host_stop_script_file = os.path.join(
        logging_config.scripts_dir, f"host_{node_rank}_{host}_stop.sh"
    )

    host_pid_file = os.path.join(logging_config.pids_dir, f"host_{node_rank}_{host}.pid")

    os.makedirs(logging_config.scripts_dir, exist_ok=True)

    cmds_config = config.experiment.get("cmds", None)
    if cmds_config:
        after_stop = cmds_config.get("after_stop", "")
    else:
        after_stop = ""
    with open(host_stop_script_file, "w") as f:
        f.write("#!/bin/bash\n\n")
        f.write("if [ -f " + host_pid_file + " ]; then\n")
        f.write("    pid=$(cat " + host_pid_file + ")\n")
        f.write("    pkill -P $pid\n")
        f.write("else\n")
        # TODO: This is a temporary fix. We need to find a better way to stop the job.
        f.write("    pkill -f 'torchrun'\n")
        f.write("fi\n")
        f.write(f"{after_stop}\n")
        f.flush()
        os.fsync(f.fileno())
    os.chmod(host_stop_script_file, 0o755)

    return host_stop_script_file


class SSHRLRunner(RunnerBase):
    def __init__(self, config: DictConfig):
        super().__init__(config)
        self.task_type = getattr(self.config.experiment.task, "type", None)
        assert self.task_type == "rl", f"Unsupported task type: {self.task_type}"
        self._prepare()

    def _prepare(self):
        _update_config_rl(self.config)
        self.user_args = _get_args_verl(self.config)
        self.user_envs = self.config.experiment.get("envs", {})
        self.user_script = self.config.experiment.task.entrypoint
        self.resources = parse_hostfile(self.config.experiment.runner.get("hostfile", None))
        logger.info("\n************** configuration **************")
        logger.info(f"\n{OmegaConf.to_yaml(self.config)}")

    def _run_each(
        self,
        host,
        master_addr,
        master_port,
        nnodes,
        node_rank,
        nproc_per_node,
        device_type=None,
        with_test=False,
        dryrun=False,
        cur_envs=None,
    ):
        export_cmd = []

        for k, v in cur_envs.items():
            export_cmd += [f"{k}={v}"]
        ray_cmd = []
        if self.resources is not None:
            ray_include_dashboard = self.config.experiment.runner.get("ray_include_dashboard", True)
            
            if ray_include_dashboard:
                # Use Dashboard port for connection
                runtime_env = self.config.experiment.runner.get(
                    "runtime_env", 'third_party/verl/verl/trainer/runtime_env.yaml'
                )
                ray_dashboard_port = self.config.experiment.runner.get("ray_dashboard_port", 8265)
                ray_cmd = [
                    'ray',
                    'job',
                    'submit',
                    f'--address=http://{host}:{ray_dashboard_port}',
                    f'--runtime-env={runtime_env}',
                    '--no-wait',
                    '--',
                ]
            else:
                # When Dashboard is disabled, run directly without ray job submit
                # The Ray cluster is already running, so we can execute the script directly
                ray_cmd = []
        cmd = shlex.join(
            ray_cmd + export_cmd + ['python3', '-m'] + [self.user_script] + self.user_args
        )
        host_run_script_file = _generate_run_script_rl(
            self.config,
            host,
            node_rank,
            cmd,
            background=True,
            with_test=with_test,
            resources=self.resources,
        )
        if host != "localhost":
            logging_config = self.config.system.logging
            ssh_port = self.config.experiment.runner.get("ssh_port", 22)
            # Step 1: make sure the scripts_dir exists on the remote host
            run_ssh_command(host, f"mkdir -p {logging_config.scripts_dir}", ssh_port, dryrun)

            # Step 2: copy the host_run_script_file to the remote host
            no_shared_fs = self.config.experiment.runner.get("no_shared_fs", False)
            if no_shared_fs:
                run_scp_command(
                    host, host_run_script_file, logging_config.scripts_dir, ssh_port, dryrun
                )

            # Step 3: run the host_run_script_file on the remote host
            run_ssh_command(host, f"bash {host_run_script_file}", ssh_port, dryrun)
        else:
            run_local_command(f"bash {host_run_script_file}", dryrun)

    def run(self, with_test=False, dryrun=False, monitor=False, interval=10):

        num_visible_devices = None
        runner_config = self.config.experiment.runner

        # If hostfile is provided, use the resources from the hostfile
        if self.resources is not None:
            nnodes_from_hostfile = len(self.resources.keys())
            nnodes_from_args = runner_config.get("nnodes", None)
            nnodes = get_nnodes(nnodes_from_hostfile, nnodes_from_args)
            available_ip = list(self.resources.keys())[0]
            available_port = 6379
            num_processes = min(nnodes, _MAX_CPU_COUNT)
            self._run_each(
                'localhost',
                available_ip,
                available_port,
                1,
                0,
                0,
                with_test=with_test,
                dryrun=dryrun,
                cur_envs=self.user_envs,
            )

        else:
            # If hostfile is not provided, run the job on localhost
            visible_devices = self.user_envs.get("CUDA_VISIBLE_DEVICES", None)
            if visible_devices is not None and isinstance(visible_devices, str):
                visible_devices = visible_devices.split(",")
                num_visible_devices = len(visible_devices)
            nproc_from_args = runner_config.get("nproc_per_node", None)
            nproc_per_node = get_nproc_per_node(None, nproc_from_args, num_visible_devices)
            available_addr = runner_config.get("master_addr", "localhost")
            available_port = runner_config.get("master_port", get_free_port())
            self._run_each(
                "localhost",
                available_addr,
                available_port,
                1,
                0,
                nproc_per_node,
                with_test=with_test,
                dryrun=dryrun,
                cur_envs=self.user_envs,
            )
        # If need monitor, query status continually
        if monitor:
            # sleep to wait task already started
            time.sleep(interval)
            try:
                while True:
                    status = self._query_status()
                    logger.info(f"Job Status: {status.name}")
                    if status == JobStatus.COMPLETED_OR_IDLE:
                        break
                    time.sleep(interval)
                logger.info("Job Ended.")
            except Exception as e:
                logger.info(e)

    def _stop_each(self, host, node_rank):
        host_stop_script_file = _generate_stop_script_rl(self.config, host, node_rank)
        logging_config = self.config.system.logging

        if host != "localhost":
            ssh_port = self.config.experiment.runner.get("ssh_port", 22)
            # Step 1: make sure the scripts_dir exists on the remote host
            run_ssh_command(host, f"mkdir -p {logging_config.scripts_dir}", ssh_port)
            # Step 2: copy the host_run_script_file to the remote host
            no_shared_fs = self.config.experiment.runner.get("no_shared_fs", False)
            if no_shared_fs:
                run_scp_command(host, host_stop_script_file, logging_config.scripts_dir, ssh_port)
            # Step 3: run the host_run_script_file on the remote host
            run_ssh_command(host, f"bash {host_stop_script_file}", ssh_port)
        else:
            run_local_command(f"bash {host_stop_script_file}")

    def stop(self):
        if self.resources is None:
            self._stop_each("localhost", 0)
            return

        nnodes = get_nnodes(len(self.resources), self.config.experiment.runner.get("nnodes", None))

        num_processes = min(nnodes, _MAX_CPU_COUNT)
        cmds_config = self.config.experiment.get("cmds", None)
        if cmds_config:
            before_start = cmds_config.get("before_start", "")
        with multiprocessing.Pool(processes=num_processes) as pool:
            tasks = []
            for node_rank, (host, _) in enumerate(self.resources.items()):
                run_ssh_command(host, f"{before_start};ray stop")<|MERGE_RESOLUTION|>--- conflicted
+++ resolved
@@ -101,19 +101,6 @@
             ray_dashboard_port = config.experiment.runner.get("ray_dashboard_port", 8265)
             ray_include_dashboard = config.experiment.runner.get("ray_include_dashboard", True)
             for node_rank, (host, resource_info) in enumerate(resources.items()):
-<<<<<<< HEAD
-                ray_cmd_parts = [
-                    "ray start",
-                    f"--port={ray_port}",
-                    f"--num-gpus={resource_info['slots']}"
-                ]
-                
-                if ray_init_num_cpus is not None:
-                    ray_cmd_parts.append(f"--num-cpus={ray_init_num_cpus}")
-                
-                print("node_rank=", node_rank, ", ray_include_dashboard=", ray_include_dashboard)
-=======
->>>>>>> b0569c9b
                 if node_rank == 0:
                     if ray_include_dashboard:
                         f.write(
