import torch
from megatron.core import mpu

<<<<<<< HEAD

def get_batch_on_this_tp_rank(data_iterator, args=None):
    """Get a batch of data on the current tensor model parallel rank for heterogenous model parallelism."""
    
    def _broadcast(item):
       if item is not None:
           torch.distributed.broadcast(item, mpu.get_tensor_model_parallel_src_rank(), group=mpu.get_tensor_model_parallel_group())

    if mpu.get_tensor_model_parallel_rank() == 0:

       if data_iterator is not None:
           data = next(data_iterator)
       else:
           data = None

       batch = {
           'tokens': data["tokens"].cuda(non_blocking = True),
           'labels': data["labels"].cuda(non_blocking = True),
           'loss_mask': data["loss_mask"].cuda(non_blocking = True),
           'attention_mask': None if "attention_mask" not in data else data["attention_mask"].cuda(non_blocking = True),
           'position_ids': data["position_ids"].cuda(non_blocking = True)
       }

       if args.pipeline_model_parallel_size == 1:
           _broadcast(batch['tokens'])
           _broadcast(batch['labels'])
           _broadcast(batch['loss_mask'])
           _broadcast(batch['attention_mask'])
           _broadcast(batch['position_ids'])

       elif mpu.is_pipeline_first_stage():
           _broadcast(batch['tokens'])
           _broadcast(batch['attention_mask'])
           _broadcast(batch['position_ids'])

       elif mpu.is_pipeline_last_stage():
           _broadcast(batch['labels'])
           _broadcast(batch['loss_mask'])
           _broadcast(batch['attention_mask'])

    else:
       cur_mc_size = args.micro_batch_size * args.data_parallel_size // mpu.get_data_parallel_world_size()
       tokens=torch.empty((cur_mc_size,args.seq_length), dtype = torch.int64 , device = torch.cuda.current_device())
       labels=torch.empty((cur_mc_size,args.seq_length), dtype = torch.int64 , device = torch.cuda.current_device())
       loss_mask=torch.empty((cur_mc_size,args.seq_length), dtype = torch.float32 , device = torch.cuda.current_device())
       if args.create_attention_mask_in_dataloader:
           attention_mask=torch.empty(
                (cur_mc_size,1,args.seq_length,args.seq_length), dtype = torch.bool , device = torch.cuda.current_device()
            )
       else:
           attention_mask=None
       position_ids=torch.empty((cur_mc_size,args.seq_length), dtype = torch.int64 , device = torch.cuda.current_device())

       if args.pipeline_model_parallel_size == 1:
           _broadcast(tokens)
           _broadcast(labels)
           _broadcast(loss_mask)
           _broadcast(attention_mask)
           _broadcast(position_ids)
 
       elif mpu.is_pipeline_first_stage():
           labels=None
           loss_mask=None
   
           _broadcast(tokens)
           _broadcast(attention_mask)
           _broadcast(position_ids)

       elif mpu.is_pipeline_last_stage():
           tokens=None
           position_ids=None
    
           _broadcast(labels)
           _broadcast(loss_mask)
           _broadcast(attention_mask)
 
       batch = {
           'tokens': tokens,
           'labels': labels,
           'loss_mask': loss_mask,
           'attention_mask': attention_mask,
           'position_ids': position_ids
       }

    return batch
=======
_hook_modules = {"transformer_engine"}

device_type = os.environ.get('DEVICE_TYPE',None)

class Empty:
    def __init__(self,*args):    
       pass

def module_hook(fullname, module):
    if device_type == 'iluvatar':
        if fullname == "transformer_engine":
            print("module_hook fullname:", fullname)
            module.common.recipe = Empty()
            module.common.recipe.DelayedScaling = Empty()

class CustomModuleFinder:

    def find_module(self, fullname, path=None):
        if fullname in _hook_modules:
            return CustomModuleLoader()

class CustomModuleLoader:

    def load_module(self, fullname):
        if fullname in sys.modules:
            return sys.modules[fullname]

        finder = sys.meta_path.pop(0)
        module = importlib.import_module(fullname)
        module_hook(fullname, module)
        sys.meta_path.insert(0, finder)
        return module
>>>>>>> 45d89922
<|MERGE_RESOLUTION|>--- conflicted
+++ resolved
@@ -1,93 +1,10 @@
+import sys
+import importlib
+import os
+
 import torch
 from megatron.core import mpu
 
-<<<<<<< HEAD
-
-def get_batch_on_this_tp_rank(data_iterator, args=None):
-    """Get a batch of data on the current tensor model parallel rank for heterogenous model parallelism."""
-    
-    def _broadcast(item):
-       if item is not None:
-           torch.distributed.broadcast(item, mpu.get_tensor_model_parallel_src_rank(), group=mpu.get_tensor_model_parallel_group())
-
-    if mpu.get_tensor_model_parallel_rank() == 0:
-
-       if data_iterator is not None:
-           data = next(data_iterator)
-       else:
-           data = None
-
-       batch = {
-           'tokens': data["tokens"].cuda(non_blocking = True),
-           'labels': data["labels"].cuda(non_blocking = True),
-           'loss_mask': data["loss_mask"].cuda(non_blocking = True),
-           'attention_mask': None if "attention_mask" not in data else data["attention_mask"].cuda(non_blocking = True),
-           'position_ids': data["position_ids"].cuda(non_blocking = True)
-       }
-
-       if args.pipeline_model_parallel_size == 1:
-           _broadcast(batch['tokens'])
-           _broadcast(batch['labels'])
-           _broadcast(batch['loss_mask'])
-           _broadcast(batch['attention_mask'])
-           _broadcast(batch['position_ids'])
-
-       elif mpu.is_pipeline_first_stage():
-           _broadcast(batch['tokens'])
-           _broadcast(batch['attention_mask'])
-           _broadcast(batch['position_ids'])
-
-       elif mpu.is_pipeline_last_stage():
-           _broadcast(batch['labels'])
-           _broadcast(batch['loss_mask'])
-           _broadcast(batch['attention_mask'])
-
-    else:
-       cur_mc_size = args.micro_batch_size * args.data_parallel_size // mpu.get_data_parallel_world_size()
-       tokens=torch.empty((cur_mc_size,args.seq_length), dtype = torch.int64 , device = torch.cuda.current_device())
-       labels=torch.empty((cur_mc_size,args.seq_length), dtype = torch.int64 , device = torch.cuda.current_device())
-       loss_mask=torch.empty((cur_mc_size,args.seq_length), dtype = torch.float32 , device = torch.cuda.current_device())
-       if args.create_attention_mask_in_dataloader:
-           attention_mask=torch.empty(
-                (cur_mc_size,1,args.seq_length,args.seq_length), dtype = torch.bool , device = torch.cuda.current_device()
-            )
-       else:
-           attention_mask=None
-       position_ids=torch.empty((cur_mc_size,args.seq_length), dtype = torch.int64 , device = torch.cuda.current_device())
-
-       if args.pipeline_model_parallel_size == 1:
-           _broadcast(tokens)
-           _broadcast(labels)
-           _broadcast(loss_mask)
-           _broadcast(attention_mask)
-           _broadcast(position_ids)
- 
-       elif mpu.is_pipeline_first_stage():
-           labels=None
-           loss_mask=None
-   
-           _broadcast(tokens)
-           _broadcast(attention_mask)
-           _broadcast(position_ids)
-
-       elif mpu.is_pipeline_last_stage():
-           tokens=None
-           position_ids=None
-    
-           _broadcast(labels)
-           _broadcast(loss_mask)
-           _broadcast(attention_mask)
- 
-       batch = {
-           'tokens': tokens,
-           'labels': labels,
-           'loss_mask': loss_mask,
-           'attention_mask': attention_mask,
-           'position_ids': position_ids
-       }
-
-    return batch
-=======
 _hook_modules = {"transformer_engine"}
 
 device_type = os.environ.get('DEVICE_TYPE',None)
@@ -119,5 +36,4 @@
         module = importlib.import_module(fullname)
         module_hook(fullname, module)
         sys.meta_path.insert(0, finder)
-        return module
->>>>>>> 45d89922
+        return module