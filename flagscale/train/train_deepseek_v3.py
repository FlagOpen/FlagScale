--- conflicted
+++ resolved
@@ -2,15 +2,8 @@
 
 """Pretrain GPT."""
 
-<<<<<<< HEAD
-import os
-import sys
-sys.path.append(os.path.dirname(
-    os.path.dirname(os.path.abspath(__file__))))
-=======
 from functools import partial
 from typing import List, Optional, Tuple, Union
->>>>>>> 239f8fdb
 
 import torch
 
