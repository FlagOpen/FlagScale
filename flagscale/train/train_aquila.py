# Copyright (c) 2023, NVIDIA CORPORATION.  All rights reserved.
"""Pretrain GPT."""

import os
import sys
from flagscale.utils import CustomModuleFinder
sys.path.append(os.path.dirname(
    os.path.dirname(os.path.abspath(__file__))))
sys.meta_path.insert(0, CustomModuleFinder())

import torch
from functools import partial
from contextlib import nullcontext
import inspect

from typing import List, Optional, Tuple, Union
from megatron.training import get_args
from megatron.training import print_rank_0
from megatron.training import get_timers
from megatron.training import get_tokenizer
from megatron.core import mpu
from megatron.core.enums import ModelType
from megatron.core.datasets.blended_megatron_dataset_builder import BlendedMegatronDatasetBuilder
from megatron.core.datasets.gpt_dataset import GPTDatasetConfig
from megatron.core.datasets.gpt_dataset import MockGPTDataset, GPTDataset
import megatron.legacy.model
from megatron.core.models.gpt import GPTModel

from megatron.core.utils import StragglerDetector
from megatron.core.transformer.spec_utils import import_module
from megatron.training.utils import (
    get_batch_on_this_cp_rank,
    get_batch_on_this_tp_rank,
    get_blend_and_blend_per_split,
    get_batch_on_this_ulysses_sp_rank,
)
from megatron.training.arguments import core_transformer_config_from_args
from megatron.training.yaml_arguments import core_transformer_config_from_yaml
from megatron.core.models.gpt.gpt_layer_specs import (
    get_gpt_layer_local_spec,
    get_gpt_layer_with_transformer_engine_spec,
)
from flagscale.datasets.sft_dataset import SFTDatasetConfig, SFTDataset
from flagscale.train.extra_valid import extra_valid_dataset_provider
from flagscale.train.train import pretrain
from flagscale.train.global_vars import get_parallel_context


stimer = StragglerDetector()

def model_provider(pre_process=True, post_process=True) -> Union[GPTModel, megatron.legacy.model.GPTModel]:
    """Builds the model.

    If you set the use_legacy_models to True, it will return the legacy GPT model and if not the mcore GPT model.

    Args:
        pre_process (bool, optional): Set to true if you need to compute embedings. Defaults to True.
        post_process (bool, optional): Set to true if you need to want to compute output logits/loss. Defaults to True.


    Returns:
        Union[GPTModel, megatron.legacy.model.GPTModel]: The returned model
    """
    args = get_args()
    use_te = args.transformer_impl == "transformer_engine"

    if args.record_memory_history:
        torch.cuda.memory._record_memory_history(True,
            # keep 100,000 alloc/free events from before the snapshot
            trace_alloc_max_entries=100000,

            # record stack information for the trace events
            trace_alloc_record_context=True)

    print_rank_0('building GPT model ...')
    # Experimental loading arguments from yaml
    config = None
    if args.yaml_cfg is not None:
        config = core_transformer_config_from_yaml(args, "language_model")
    else:
        para_ctx = get_parallel_context()
        if para_ctx is not None:
            config = para_ctx.get_transformer_config()

        if config is None:
            config = core_transformer_config_from_args(args)

    if args.use_legacy_models:
        model = megatron.legacy.model.GPTModel(
            config,
            num_tokentypes=0,
            parallel_output=True,
            pre_process=pre_process,
            post_process=post_process,
        )
    else: # using core models
        if args.spec is not None:
            transformer_layer_spec = import_module(args.spec)
        else:
            if use_te:
<<<<<<< HEAD
                transformer_layer_spec = get_gpt_layer_with_transformer_engine_spec(args.num_experts, args.moe_grouped_gemm, args.qk_layernorm, args.multi_latent_attention, args.fp8, args.qk_layernorm_hidden_dim)
=======
                transformer_layer_spec = get_gpt_layer_with_transformer_engine_spec(
                    args.num_experts, args.moe_grouped_gemm,
                    args.qk_layernorm, args.multi_latent_attention, args.fp8)
>>>>>>> f2bc0207
            else:
                transformer_layer_spec = get_gpt_layer_local_spec(
                    args.num_experts, args.moe_grouped_gemm,
                    args.qk_layernorm, args.multi_latent_attention)

        build_model_context = nullcontext
        build_model_context_args = {}
        if args.fp8_param_gather:
            try:
                from transformer_engine.pytorch import fp8_model_init

                build_model_context = fp8_model_init
                build_model_context_args["enabled"] = True

                # Check if fp8_model_init supports preserve_high_precision_init_val
                if "preserve_high_precision_init_val" in inspect.signature(fp8_model_init).parameters:
                    build_model_context_args["preserve_high_precision_init_val"] = True
            except:
                raise RuntimeError("--fp8-param-gather requires `fp8_model_init` from TransformerEngine, but not found.")

        with build_model_context(**build_model_context_args):
            model = GPTModel(
                config=config,
                transformer_layer_spec=transformer_layer_spec,
                vocab_size=args.padded_vocab_size,
                max_sequence_length=args.max_position_embeddings,
                pre_process=pre_process,
                post_process=post_process,
                fp16_lm_cross_entropy=args.fp16_lm_cross_entropy,
                parallel_output=True,
                share_embeddings_and_output_weights=not args.untie_embeddings_and_output_weights,
                position_embedding_type=args.position_embedding_type,
                rotary_percent=args.rotary_percent,
                rotary_base=args.rotary_base,
                rope_scaling=args.use_rope_scaling
            )

    return model


def get_batch(data_iterator):
    """Generate a batch."""

    # TODO: this is pretty hacky, find a better way
    if (not mpu.is_pipeline_first_stage()) and (not mpu.is_pipeline_last_stage()):
        return None, None, None, None, None

    # get batches based on the TP rank you are on
    batch = get_batch_on_this_tp_rank(data_iterator)

    # slice batch along sequence dimension for context parallelism
    batch = get_batch_on_this_cp_rank(batch)
    
    # slice batch along sequence dimension for ulysses sequence parallelism
    batch = get_batch_on_this_ulysses_sp_rank(batch)
    
    return batch.values()


def loss_func(loss_mask: torch.Tensor, output_tensor: torch.Tensor):
    """Loss function.

    Args:
        loss_mask (torch.Tensor): Used to mask out some portions of the loss
        output_tensor (torch.Tensor): The tensor with the losses

    Returns:
        the loss scalar for this micro-batch
        the number of non-padded tokens in this microbatch
        a dict containing reporting metrics on the loss and number of tokens across
            the data parallel ranks
    """
    args = get_args()

    losses = output_tensor.float()
    loss_mask = loss_mask.view(-1).float()
    total_tokens = loss_mask.sum()
    loss = torch.cat([torch.sum(losses.view(-1) * loss_mask).view(1), total_tokens.view(1)])

    if args.ulysses_sp_parallel_size > 1:
        torch.distributed.all_reduce(loss, group=mpu.get_ulysses_sp_parallel_group())

    if args.context_parallel_size > 1:
        torch.distributed.all_reduce(loss, group=mpu.get_context_parallel_group())

    # Check individual rank losses are not NaN prior to DP all-reduce.
    if args.check_for_nan_in_loss_and_grad:
        global_rank = torch.distributed.get_rank()
        assert not loss[0].isnan(), (
            f'Rank {global_rank}: found NaN in local forward loss calculation. '
            f'Device: {torch.cuda.current_device()}, node: {os.uname()[1]}'
        )

    # Reduce loss for logging.
    reporting_loss = loss.clone().detach()
    torch.distributed.all_reduce(reporting_loss, group=mpu.get_data_parallel_group())

    local_num_tokens = loss[1].clone().detach().to(torch.int)
    return (
        loss[0] * args.context_parallel_size * args.ulysses_sp_parallel_size,
        local_num_tokens,
        {'lm loss': (reporting_loss[0], reporting_loss[1])},
    )


def forward_step(data_iterator, model: GPTModel):
    """Forward training step.

    Args:
        data_iterator : Input data iterator
        model (GPTModel): The GPT Model
    """
    args = get_args()
    timers = get_timers()

    # Get the batch.
    timers('batch-generator', log_level=2).start()
    global stimer
    with stimer(bdata=True):
        tokens, labels, loss_mask, attention_mask, position_ids = get_batch(
            data_iterator)
    timers('batch-generator').stop()

    with stimer:
        output_tensor = model(tokens, position_ids, attention_mask,
                              labels=labels)

    return output_tensor, partial(loss_func, loss_mask)


def is_dataset_built_on_rank():
    return (
        mpu.is_pipeline_first_stage() or mpu.is_pipeline_last_stage()
    ) and mpu.get_tensor_model_parallel_rank() == 0


def core_gpt_dataset_config_from_args(args):
    tokenizer = get_tokenizer()

    # Sometimes --data-path is too long, instead we parse it from a file.
    blend: Optional[Tuple[List[str], Optional[List[float]]]]
    blend_per_split: Optional[List[Optional[Tuple[List[str], Optional[List[float]]]]]]
    blend, blend_per_split = get_blend_and_blend_per_split(args)

    return GPTDatasetConfig(
        random_seed=args.seed,
        sequence_length=args.seq_length,
        blend=blend,
        blend_per_split=blend_per_split,
        renormalize_blend_weights=args.renormalize_blend_weights,
        split=args.split,
        num_dataset_builder_threads=args.num_dataset_builder_threads,
        path_to_cache=args.data_cache_path,
        mmap_bin_files=args.mmap_bin_files,
        tokenizer=tokenizer,
        reset_position_ids=args.reset_position_ids,
        reset_attention_mask=args.reset_attention_mask,
        eod_mask_loss=args.eod_mask_loss,
        create_attention_mask=args.create_attention_mask_in_dataloader,
        s3_cache_path=args.s3_cache_path,
    )


def core_sft_dataset_config_from_args(args):
    tokenizer = get_tokenizer()

    # Sometimes --data-path is too long, instead we parse it from a file.
    blend: Optional[Tuple[List[str], Optional[List[float]]]]
    blend_per_split: Optional[List[Optional[Tuple[List[str], Optional[List[float]]]]]]
    blend, blend_per_split = get_blend_and_blend_per_split(args)

    return SFTDatasetConfig(
        random_seed=args.seed,
        sequence_length=args.seq_length,
        blend=blend,
        blend_per_split=blend_per_split,
        renormalize_blend_weights=args.renormalize_blend_weights,
        split=args.split,
        num_dataset_builder_threads=args.num_dataset_builder_threads,
        path_to_cache=args.data_cache_path,
        mmap_bin_files=args.mmap_bin_files,
        tokenizer=tokenizer,
        reset_position_ids=args.reset_position_ids,
        reset_attention_mask=args.reset_attention_mask,
        eod_mask_loss=args.eod_mask_loss,
        create_attention_mask=args.create_attention_mask_in_dataloader,
        apply_sft_dataset_separated_loss_mask_if_existed=args.apply_sft_dataset_separated_loss_mask_if_existed,
    )


def train_valid_test_datasets_provider(train_val_test_num_samples):
    """Build the train test and validation datasets.

    Args:
        train_val_test_num_samples : A list containing the number of samples in train test and validation.
    """
    args = get_args()

    config = None
    para_ctx = get_parallel_context()
    if para_ctx is not None:
        config = para_ctx.get_dataset_config()

    if config is None:
        if args.apply_sft_dataset_separated_loss_mask_if_existed:
            config = core_sft_dataset_config_from_args(args)
        else:
            config = core_gpt_dataset_config_from_args(args)

    if args.mock_data:
        dataset_type = MockGPTDataset
    elif args.apply_sft_dataset_separated_loss_mask_if_existed:
        dataset_type = SFTDataset
    else:
        dataset_type = GPTDataset

    print_rank_0("> building train, validation, and test datasets for GPT ...")

    train_ds, valid_ds, test_ds = BlendedMegatronDatasetBuilder(
        dataset_type,
        train_val_test_num_samples,
        is_dataset_built_on_rank,
        config
    ).build()

    print_rank_0("> finished creating GPT datasets ...")

    return train_ds, valid_ds, test_ds


if __name__ == "__main__":

    # Temporary for transition to core datasets
    train_valid_test_datasets_provider.is_distributed = True

    extra_valid_dataset_provider.is_distributed = True

    pretrain(
        train_valid_test_datasets_provider,
        model_provider,
        ModelType.encoder_or_decoder,
        forward_step,
        args_defaults={'tokenizer_type': 'GPT2BPETokenizer'},
        extra_valid_dataset_provider=extra_valid_dataset_provider
    )<|MERGE_RESOLUTION|>--- conflicted
+++ resolved
@@ -98,13 +98,9 @@
             transformer_layer_spec = import_module(args.spec)
         else:
             if use_te:
-<<<<<<< HEAD
-                transformer_layer_spec = get_gpt_layer_with_transformer_engine_spec(args.num_experts, args.moe_grouped_gemm, args.qk_layernorm, args.multi_latent_attention, args.fp8, args.qk_layernorm_hidden_dim)
-=======
                 transformer_layer_spec = get_gpt_layer_with_transformer_engine_spec(
                     args.num_experts, args.moe_grouped_gemm,
                     args.qk_layernorm, args.multi_latent_attention, args.fp8)
->>>>>>> f2bc0207
             else:
                 transformer_layer_spec = get_gpt_layer_local_spec(
                     args.num_experts, args.moe_grouped_gemm,
