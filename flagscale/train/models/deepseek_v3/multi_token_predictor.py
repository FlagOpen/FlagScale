from typing import Union

import copy
import torch
from torch import Tensor

from dataclasses import dataclass
from megatron.core.transformer.identity_op import IdentityOp
from megatron.core.transformer.spec_utils import ModuleSpec, build_module
from megatron.core.transformer.transformer_config import TransformerConfig
from megatron.core.transformer.module import MegatronModule


@dataclass
class DeepSeekMultiTokenPredictorLayerSubmodules:
    """
    Configuration class for specifying the submodules of a multi token predictor layer.
    """
    norm1: Union[ModuleSpec, type] = IdentityOp
    norm2: Union[ModuleSpec, type] = IdentityOp
    linear_proj: Union[ModuleSpec, type] = IdentityOp
    transformer_layer: Union[ModuleSpec, type] = IdentityOp
    final_norm: Union[ModuleSpec, type] = IdentityOp


class DeepSeekMultiTokenPredictorLayer(MegatronModule):
    def __init__(
        self,
        config: TransformerConfig,
        submodules: DeepSeekMultiTokenPredictorLayerSubmodules,
    ):
        super().__init__(config=config)

        self.submodules_config = submodules

<<<<<<< HEAD
        self.norm1 = build_module(
            submodules.norm1,
            config=self.config,
            hidden_size=self.config.hidden_size,
            eps=self.config.layernorm_epsilon,
        )
        self.norm2 = build_module(
            submodules.norm2,
            config=self.config,
            hidden_size=self.config.hidden_size,
            eps=self.config.layernorm_epsilon
        )
        self.linear_proj = build_module(
            submodules.linear_proj,
            config.hidden_size*2,
            config.hidden_size,
            parallel_mode="duplicated",
            config=self.config,
            init_method=self.config.init_method,
            bias=False,
            skip_bias_add=False,
            skip_weight_param_allocation=False,
        )
        decoder_config = copy.deepcopy(config)
        decoder_config.pipeline_model_parallel_size = 1
        self.transformer_layer = build_module(
            submodules.transformer_layer,
            config=decoder_config,
            layer_number=1,
            hidden_dropout=None,
        )
        self.final_norm = build_module(
            submodules.norm1,
            config=self.config,
            hidden_size=self.config.hidden_size,
            eps=self.config.layernorm_epsilon,
=======
        if HAVE_TE:
            self.norm1 = TENorm(config, config.hidden_size, config.layernorm_epsilon)
            self.norm2 = TENorm(config, config.hidden_size, config.layernorm_epsilon)
        else:
            self.norm1 = torch.nn.RMSNorm(normalized_shape=config.hidden_size, eps=config.layernorm_epsilon)
            self.norm2 = torch.nn.RMSNorm(normalized_shape=config.hidden_size, eps=config.layernorm_epsilon)

        self.linear_proj = torch.nn.Linear(config.hidden_size*2, config.hidden_size, bias=False)

        # the transformer block, fork from main model or use a user-defined transformer layer spec?
        if isinstance(transformer_layer_spec, TransformerBlockSubmodules):
            transformer_layer_spec = transformer_layer_spec.layer_specs[-1]
        self.decoder = TransformerBlock(
            config=config,
            spec=transformer_layer_spec,
            pre_process=True,
            post_process=True,
>>>>>>> 57637057
        )

    def forward(
        self,
        decoder_input: Tensor,
        attention_mask: Tensor,
        pre_hidden_states: Tensor,

    ) -> Tensor:
        """Forward pass of the multi token prediction layer.
        """
        assert decoder_input is not None, "Input ids need to be embedded before mtp predictor"

        decoder_input = self.norm1(decoder_input)
        pre_hidden_states = self.norm2(pre_hidden_states)
        hidden_states = torch.cat([pre_hidden_states, decoder_input], dim=-1)
<<<<<<< HEAD
        hidden_states, _ = self.linear_proj(hidden_states)
        hidden_states, _ = self.transformer_layer(hidden_states, attention_mask=attention_mask)
        hidden_states = self.final_norm(hidden_states)
=======
        # linear projection
        hidden_states = self.linear_proj(hidden_states)
        # transformer block
        hidden_states = self.decoder(hidden_states, attention_mask)
>>>>>>> 57637057

        return hidden_states


class DeepSeekMultiTokenPredictor(MegatronModule):
    """Multi Token Predictor of DeepSeek V3

    Args:
        config (TransformerConfig): config object with all necessary configs for TransformerBlock
    """

    def __init__(
        self,
        config: TransformerConfig,
        deepseek_multi_token_predictor_layer_spec: ModuleSpec,
    ):
        super().__init__(config=config)

        self.config = config
        self.num_mtp_predictor = config.num_mtp_predictor

        self.mtp_modules = torch.nn.ModuleList([
            build_module(
                deepseek_multi_token_predictor_layer_spec,
                config=config,
            ) for i in range(self.num_mtp_predictor)
        ])

    def forward(
        self,
        decoder_input: Tensor,
        attention_mask: Tensor,
        pre_hidden_states: Tensor,
    ) -> Tensor:
        """Forward pass of the multi token prediction module.
        """

        hidden_states_mtps = []
        for i in range(self.num_mtp_predictor):
            decoder_input, _ = roll_tensor(decoder_input, dims=0)
            hidden_states = self.mtp_modules[i](
                decoder_input=decoder_input,
                attention_mask=attention_mask,
                pre_hidden_states=pre_hidden_states,
            )
            hidden_states_mtps.append(hidden_states)
            pre_hidden_states = hidden_states

        return hidden_states_mtps

def roll_tensor(tensor, dims=0):
    rolled_tensor = torch.roll(tensor, shifts=-1, dims=dims)
    index = [slice(None)] * rolled_tensor.ndim
    index[dims] = -1
    index = tuple(index)
    rolled_tensor[index] = 0
    return rolled_tensor, rolled_tensor.sum()<|MERGE_RESOLUTION|>--- conflicted
+++ resolved
@@ -33,7 +33,6 @@
 
         self.submodules_config = submodules
 
-<<<<<<< HEAD
         self.norm1 = build_module(
             submodules.norm1,
             config=self.config,
@@ -70,25 +69,6 @@
             config=self.config,
             hidden_size=self.config.hidden_size,
             eps=self.config.layernorm_epsilon,
-=======
-        if HAVE_TE:
-            self.norm1 = TENorm(config, config.hidden_size, config.layernorm_epsilon)
-            self.norm2 = TENorm(config, config.hidden_size, config.layernorm_epsilon)
-        else:
-            self.norm1 = torch.nn.RMSNorm(normalized_shape=config.hidden_size, eps=config.layernorm_epsilon)
-            self.norm2 = torch.nn.RMSNorm(normalized_shape=config.hidden_size, eps=config.layernorm_epsilon)
-
-        self.linear_proj = torch.nn.Linear(config.hidden_size*2, config.hidden_size, bias=False)
-
-        # the transformer block, fork from main model or use a user-defined transformer layer spec?
-        if isinstance(transformer_layer_spec, TransformerBlockSubmodules):
-            transformer_layer_spec = transformer_layer_spec.layer_specs[-1]
-        self.decoder = TransformerBlock(
-            config=config,
-            spec=transformer_layer_spec,
-            pre_process=True,
-            post_process=True,
->>>>>>> 57637057
         )
 
     def forward(
@@ -105,16 +85,9 @@
         decoder_input = self.norm1(decoder_input)
         pre_hidden_states = self.norm2(pre_hidden_states)
         hidden_states = torch.cat([pre_hidden_states, decoder_input], dim=-1)
-<<<<<<< HEAD
         hidden_states, _ = self.linear_proj(hidden_states)
         hidden_states, _ = self.transformer_layer(hidden_states, attention_mask=attention_mask)
         hidden_states = self.final_norm(hidden_states)
-=======
-        # linear projection
-        hidden_states = self.linear_proj(hidden_states)
-        # transformer block
-        hidden_states = self.decoder(hidden_states, attention_mask)
->>>>>>> 57637057
 
         return hidden_states
 
