# Copyright (c) 2024, NVIDIA CORPORATION. All rights reserved.

"""Pretrain utilities."""

import dataclasses
from datetime import datetime
import functools
import gc
import logging
import math
import os
import sys
from typing import List

import torch.distributed
from megatron.training.log_handler import CustomHandler
# Make default logging level INFO, but filter out all log messages not from MCore.
logging.basicConfig(handlers=[CustomHandler()], level=logging.INFO)
from megatron.training.theoretical_memory_usage import report_theoretical_memory
import time

# The earliest we can measure the start time.
_TRAIN_START_TIME = time.time()
import torch

try:
    from megatron.post_training.algos.distillation import (
        get_tensor_shapes_adjust_fn_for_distillation,
    )

    has_nvidia_modelopt = True
except ImportError:
    has_nvidia_modelopt = False

from megatron.core import mpu, tensor_parallel
from megatron.core.utils import (
    check_param_hashes_across_dp_replicas,
    get_model_config,
    StragglerDetector,
    is_te_min_version,
)
from megatron.core.fp8_utils import correct_amax_history_if_needed
from megatron.training.checkpointing import load_checkpoint
from megatron.training.checkpointing import save_checkpoint
from megatron.training.checkpointing import checkpoint_exists
from megatron.core.transformer.module import Float16Module
from megatron.core.distributed import DistributedDataParallelConfig, TorchFullyShardedDataParallelConfig
from megatron.core.distributed import DistributedDataParallel as DDP
from megatron.core.distributed.custom_fsdp import FullyShardedDataParallel as custom_FSDP

try:
    from megatron.core.distributed import TorchFullyShardedDataParallel as torch_FSDP

    HAVE_FSDP2 = True
except ImportError:
    HAVE_FSDP2 = False

from megatron.core.distributed import finalize_model_grads, finalize_model_grads_for_dualpipev
from megatron.core.enums import ModelType
from megatron.core.optimizer import get_megatron_optimizer, OptimizerConfig
from megatron.core.rerun_state_machine import (
    get_rerun_state_machine,
    destroy_rerun_state_machine,
    RerunDataIterator,
    RerunMode,
)
from megatron.training.initialize import initialize_megatron
from megatron.training.initialize import write_args_to_tensorboard
from megatron.training.initialize import set_jit_fusion_options
from megatron.training.utils import get_batch_on_this_cp_rank, get_batch_on_this_tp_rank
from megatron.legacy.data.data_samplers import build_pretraining_data_loader
from megatron.core.optimizer_param_scheduler import OptimizerParamScheduler
from megatron.core.transformer.moe import upcycling_utils
from megatron.core.transformer.moe.moe_utils import track_moe_metrics
from megatron.core.transformer.multi_token_prediction import MTPLossLoggingHelper
from megatron.core.parallel_state import (
    destroy_global_memory_buffer,
    destroy_model_parallel,
    get_amax_reduction_group,
    model_parallel_is_initialized,
)
from megatron.core.pipeline_parallel import get_forward_backward_func
from megatron.core.pipeline_parallel.schedules import (
    convert_schedule_table_to_order,
    get_pp_rank_microbatches,
    get_schedule_table,
)
from megatron.core.num_microbatches_calculator import (
    destroy_num_microbatches_calculator,
    get_current_global_batch_size,
    get_current_running_global_batch_size,
    get_num_microbatches,
    update_num_microbatches,
)

from megatron.training.async_utils import maybe_finalize_async_save
from megatron.training.utils import (
    append_to_progress_log,
    calc_params_l2_norm,
    check_adlr_autoresume_termination,
    logical_and_across_model_parallel_group,
    reduce_max_stat_across_model_parallel_group,
    # is_last_rank,
    print_rank_0,
    # print_rank_last,
    report_memory,
    unwrap_model,
    update_use_dist_ckpt,
)
from megatron.training.global_vars import (
    destroy_global_vars,
    get_args,
    get_signal_handler,
    get_timers,
    get_tensorboard_writer,
    get_wandb_writer,
    get_one_logger,
)
from megatron.training import one_logger_utils

from megatron.training import ft_integration

from flagscale.train.extra_valid import extra_evaluate_and_print_results
from flagscale.train.extra_valid import build_extra_valid_data_iterators
from flagscale.train.stablelm2_scheduler import StableLM2SchedulerConfig
from flagscale.train.global_vars import get_parallel_context, get_spiky_loss_detector
from flagscale.train.hetero.p2p_communication import get_device_type_for_comm
from flagscale.train.theoretical_memory_usage import report_theoretical_memory as fs_report_theoretical_memory

stimer = StragglerDetector()


def is_last_rank():
    args = get_args()
    if mpu.get_pipeline_model_parallel_world_size() > 1:
        if args.schedules_method == "dualpipev":
            return mpu.is_pipeline_first_stage(ignore_virtual=True)
        else:
            return torch.distributed.get_rank() == mpu.get_last_rank_when_using_pipeline() 
    else:
        return torch.distributed.get_rank() == (
            torch.distributed.get_world_size() - 1)

def print_rank_last(message):
    """If distributed is initialized, print only on last rank."""
    if torch.distributed.is_initialized():
        if is_last_rank():
            print(message, flush=True)
    else:
        print(message, flush=True)


def destroy_global_state():
    destroy_global_vars()
    destroy_num_microbatches_calculator()
    destroy_global_memory_buffer()
    destroy_model_parallel()
    destroy_rerun_state_machine()


def print_datetime(string):
    """Note that this call will sync across all ranks."""
    torch.distributed.barrier()
    time_str = datetime.now().strftime('%Y-%m-%d %H:%M:%S')
    print_rank_0(f'[{string}] datetime: {time_str} ')


def num_floating_point_operations(args, batch_size):
    def calculate_layer_counts():
        """Calculate the number of attention, Mamba, and MLP layers."""
        if args.hybrid_override_pattern:
            counts = {'M': 0, '*': 0, '-': 0}
            for layer_type in args.hybrid_override_pattern:
                if layer_type in counts:
                    counts[layer_type] += 1
            return counts['*'], counts['M'], counts['-']
        else:
            num_attn_layers = round(args.num_layers * args.hybrid_attention_ratio)
            num_mlp_layers = round(args.num_layers * args.hybrid_mlp_ratio)
            num_mamba_layers = args.num_layers - num_attn_layers - num_mlp_layers
            return num_attn_layers, num_mamba_layers, num_mlp_layers

    def mlp_layer_flops(batch_size, seq_len, hidden_size, expansion=4.0, swiglu=False):
        """Calculate FLOPs for an MLP layer."""
        scale_factor = 3.0 / 2.0 if swiglu else 1.0
        return 4 * expansion * scale_factor * batch_size * seq_len * hidden_size**2

    def attn_layer_flops(
        batch_size, seq_len, hidden_size, num_heads, gqa=True, gqa_groups=8, kv_channels=None
    ):
        """Calculate FLOPs for an attention layer."""
        p = (kv_channels * num_heads / hidden_size) if kv_channels else 1
        g = gqa_groups if gqa else num_heads
        return (
            4
            * batch_size
            * seq_len
            * hidden_size
            * p
            * (hidden_size + (hidden_size * (g / num_heads)) + (seq_len / 2))
        )

    def mamba_layer_flops(batch_size, seq_len, hidden_size, state_dim=16,
                          head_dim=64, num_groups=1, num_heads=128):
        """Calculate FLOPs for a Mamba layer."""
        # Note (rwaleffe): flops estimate for scan should be updated based on new SSD kernels,
        # but small percent of overall layer flops
        d_in = 2 * hidden_size
        if num_heads:
            nheads = num_heads
        else:
            nheads = d_in // head_dim
        return (
            (
                2
                * batch_size
                * seq_len
                * hidden_size
                * (2 * d_in + 2 * num_groups * state_dim + nheads)
            )  # in_proj
            + (7 * batch_size * seq_len * d_in * state_dim)  # scan
            + (2 * batch_size * seq_len * d_in * hidden_size)  # out_proj
        )

    def hybrid_flops(batch_size, seq_len, hidden_size,
                     num_attn_layers, num_mamba_layers, num_mlp_layers,
                     mamba_state_dim=128, mamba_head_dim=64,
                     mamba_num_groups=8, mamba_num_heads=128,
                     num_attn_heads=32,gqa=True,
                     gqa_groups=8, kv_channels=None,
                     mlp_expansion=4.0, swiglu=False,
                     vocab_size=256000):
        """Calculate total FLOPs for the hybrid model."""
        flops_fwd = (
                num_attn_layers * attn_layer_flops(batch_size, seq_len, hidden_size,
                                                   num_attn_heads, gqa, gqa_groups, kv_channels) +
                num_mlp_layers * mlp_layer_flops(batch_size, seq_len, hidden_size,
                                                 mlp_expansion, swiglu) +
                num_mamba_layers * mamba_layer_flops(batch_size, seq_len, hidden_size,
                                                     mamba_state_dim, mamba_head_dim,
                                                     mamba_num_groups, mamba_num_heads) +
                (2 * batch_size * seq_len * hidden_size * vocab_size)  # logits computation
        )
        return flops_fwd * 3

    def transformer_flops():
        """Calculate FLOPs for a standard Transformer model."""
        # TODO(helenn/dnarayanan): Refactor this to reuse the helper methods.
        # Attention projection size.
        query_projection_size = args.kv_channels * args.num_attention_heads
        query_projection_to_hidden_size_ratio = query_projection_size / args.hidden_size
        # Group Query Attention.
        if not args.group_query_attention:
            args.num_query_groups = args.num_attention_heads
        # MoE.
        if args.num_experts is None:
            # Every Transformer MLP is dense.
            num_dense_layers = args.num_layers
            num_moe_layers = 0
            num_experts_routed_to = 0
            last_layer_is_moe = 0
        else:
            # Calculate number of dense and MoE Transformer MLPs.
            if isinstance(args.moe_layer_freq, int):
                moe_layer_pattern = [
                    1 if (i % args.moe_layer_freq == 0) else 0 for i in range(args.num_layers)
                ]
            elif isinstance(args.moe_layer_freq, list):
                moe_layer_pattern = args.moe_layer_freq
            else:
                raise RuntimeError("Illegal --moe-layer-freq argument provided!")
            assert len(moe_layer_pattern) == args.num_layers, (
                f"Invalid length of moe_layer_pattern: {len(moe_layer_pattern)}, "
                f"expected {args.num_layers}, "
                f"current moe layer pattern: {args.moe_layer_freq}"
            )
            num_moe_layers = sum(moe_layer_pattern)  # Number of 1s in `moe_layer_pattern`.
            num_dense_layers = args.num_layers - num_moe_layers
            num_experts_routed_to = args.moe_router_topk
            last_layer_is_moe = moe_layer_pattern[-1]

        if args.mtp_num_layers is not None:
            mtp_num_layers = args.mtp_num_layers
            num_moe_layers += last_layer_is_moe * mtp_num_layers
            num_dense_layers += (1 - last_layer_is_moe) * mtp_num_layers
            num_layers = args.num_layers + mtp_num_layers
        else:
            mtp_num_layers = 0
            num_layers = args.num_layers

        moe_ffn_hidden_size = (
            args.moe_ffn_hidden_size
            if args.moe_ffn_hidden_size is not None
            else args.ffn_hidden_size
        )
        shared_expert_ffn_hidden_size = (
            0
            if args.moe_shared_expert_intermediate_size is None
            else args.moe_shared_expert_intermediate_size
        )
        # SwiGLU.
        gated_linear_multiplier = 3 / 2 if args.swiglu else 1

        # The 12x term below comes from the following factors; for more details, see
        # "APPENDIX: FLOATING-POINT OPERATIONS" in https://arxiv.org/abs/2104.04473.
        # - 3x: Each GEMM in the model needs to be performed 3 times (forward pass,
        #       backward wgrad [weight gradient], backward dgrad [data gradient]).
        # - 2x: GEMMs of a particular size are stacked twice in the standard Transformer model
        #       architectures implemented in this codebase (e.g., h->ffn_h GEMM and ffn_h->h GEMM
        #       in MLP layer).
        # - 2x: A GEMM of a m*n tensor with a n*k tensor requires 2mnk floating-point operations.
        expansion_factor = 3 * 2 * 2

        if args.multi_latent_attention:
            assert not args.group_query_attention
            '''
            Basic arithmetic
            let B is batch size, s is seq_len, h is embedding dim,
            for one self_attnetion block (prenorm is not included)
            qkv projection:  6Bsh^2
            attn:            2Bs^2h
            attn over value: 2Bs^2h
            oproj:           2Bsh^2

            references
            https://arxiv.org/abs/2305.10403
            https://arxiv.org/abs/2205.05198
            '''
            ## MLA
            if args.q_lora_rank is None:
                q_term = (
                    args.hidden_size
                    * args.num_attention_heads
                    * (args.qk_head_dim + args.qk_pos_emb_head_dim)
                )
            else:
                q_term = args.q_lora_rank * (
                    args.hidden_size
                    + args.num_attention_heads * (args.qk_head_dim + args.qk_pos_emb_head_dim)
                    + 1
                )
            self_attn_term = (
                3
                * 2  # fwd(1) + bwd(2) *FMA
                * num_layers
                * (
                    ## q lora + rope + q norm
                    q_term
                    ## kv lora + rope + kv norm
                    + args.kv_lora_rank
                    * (
                        args.hidden_size
                        + args.num_attention_heads * (args.qk_head_dim + args.v_head_dim)
                        + 1
                    )
                    + args.hidden_size * args.qk_pos_emb_head_dim
                    ## o proj
                    + (args.num_attention_heads * args.v_head_dim) * args.hidden_size
                    ## core attn
                    + args.seq_length
                    * (args.num_attention_heads * (args.qk_head_dim + args.qk_pos_emb_head_dim))
                    / 2
                    + args.seq_length * args.num_attention_heads * args.v_head_dim / 2
                )
            )

        else:
            ## MHA or GQA
            self_attn_term = (
                expansion_factor
                * num_layers
                * args.hidden_size
                * args.hidden_size
                * (
                    (
                        1
                        + (args.num_query_groups / args.num_attention_heads)
                        # # Only half of the attention matrix is non-zero and needs to be multiplied with V.
                        + (args.seq_length / args.hidden_size / 2)
                    )
                    * query_projection_to_hidden_size_ratio
                )
            )

        total_floating_point_operations = (
            batch_size
            * args.seq_length
            * (
                # MLP
                expansion_factor
                * num_layers
                * args.hidden_size
                * (
                    # dense layer (deepseek v2, v3 style)
                    (args.ffn_hidden_size * gated_linear_multiplier)
                    * (num_dense_layers / num_layers)
                    # routed experts
                    + (moe_ffn_hidden_size * num_experts_routed_to * gated_linear_multiplier)
                    * (num_moe_layers / num_layers)
                    # Shared Experts.
                    + (shared_expert_ffn_hidden_size * gated_linear_multiplier)
                    * (num_moe_layers / num_layers)
                )
                # Self Attention
                + self_attn_term
                # MTP norms and proj
                + 3
                * 2
                * mtp_num_layers
                * (
                    # MTP eh norm + final nrom
                    3 * args.hidden_size
                    # MTH eh proj
                    + 2 * args.hidden_size * args.hidden_size
                )
                # Logit.
                + 3 * 2 * args.hidden_size * args.padded_vocab_size * (mtp_num_layers + 1)
            )
        )
        return total_floating_point_operations


    # Main entrypoint for FLOPs calculation.
    if args.is_hybrid_model:
        # Calculate the number of each type of layer.
        num_attn_layers, num_mamba_layers, num_mlp_layers = calculate_layer_counts()

        # Compute hybrid model FLOPs.
        return hybrid_flops(
            batch_size=batch_size,
            seq_len=args.seq_length,
            hidden_size=args.hidden_size,
            num_attn_layers=num_attn_layers,
            num_mamba_layers=num_mamba_layers,
            num_mlp_layers=num_mlp_layers,
            mamba_state_dim=args.mamba_state_dim,
            mamba_head_dim=args.mamba_head_dim,
            mamba_num_groups=args.mamba_num_groups,
            mamba_num_heads=args.mamba_num_heads,
            num_attn_heads=args.num_attention_heads,
            gqa=args.group_query_attention,
            gqa_groups=args.num_query_groups,
            kv_channels=args.kv_channels,
            mlp_expansion=args.ffn_hidden_size / args.hidden_size,
            swiglu=args.swiglu,
            vocab_size=args.padded_vocab_size
        )
    else:
        # Compute standard Transformer model FLOPs.
        return transformer_flops()


def num_floating_point_operations_fs(args, batch_size):
    def transformer_flops():

        # Part 1: Attention ======================================================================
        if args.multi_latent_attention:
            # qkv proj
            q_head_dim = args.qk_head_dim + args.qk_pos_emb_head_dim
            # q lora + rope + q norm
            if args.q_lora_rank is None:
                num_flops_attn = (
                    2
                    * batch_size
                    * args.seq_length
                    * args.hidden_size
                    * args.num_attention_heads
                    * q_head_dim
                )
            else:
                num_flops_attn = (
                    2
                    * batch_size
                    * args.seq_length
                    * (
                        args.hidden_size * args.q_lora_rank
                        + args.q_lora_rank * args.num_attention_heads * q_head_dim
                        + args.q_lora_rank
                    )
                )
            # kv lora + rope + kv norm
            num_flops_attn += (
                2
                * batch_size
                * args.seq_length
                * (
                    args.hidden_size * (args.kv_lora_rank + args.qk_pos_emb_head_dim)
                    + args.kv_lora_rank * args.num_attention_heads * (args.qk_head_dim + args.v_head_dim)
                    + args.kv_lora_rank
                )
            )
            # core attn (QK^T)V
            num_flops_attn += (
                2 * batch_size * args.seq_length**2 * args.num_attention_heads * q_head_dim
                + 2 * batch_size * args.seq_length**2 * args.num_attention_heads * args.v_head_dim
            ) / 2
            # out proj
            query_projection_size = args.v_head_dim * args.num_attention_heads
            num_flops_attn += (
                2
                * batch_size
                * args.seq_length
                * query_projection_size
                * args.hidden_size
            )
        else:
            # Attention projection size.
            query_projection_size = args.kv_channels * args.num_attention_heads
            kv_projection_size = args.kv_channels * args.num_query_groups
            # Group Query Attention.
            if not args.group_query_attention:
                args.num_query_groups = args.num_attention_heads
            # qkv proj
            num_flops_attn = (
                2
                * batch_size
                * args.seq_length
                * args.hidden_size
                * (query_projection_size + 2 * kv_projection_size)
            )
            # core attn (QK^T)V
            num_flops_attn += (
                2 * batch_size * args.seq_length**2 * query_projection_size
                + 2 * batch_size * args.seq_length**2 * kv_projection_size
            ) / 2
            # out proj
            num_flops_attn += (
                2
                * batch_size
                * args.seq_length
                * query_projection_size
                * args.hidden_size
            )

        # Part 2: MLP or MoE =====================================================================
        moe_ffn_hidden_size = args.moe_ffn_hidden_size if args.moe_ffn_hidden_size is not None else args.ffn_hidden_size
        shared_expert_ffn_hidden_size = (
            0
            if args.moe_shared_expert_intermediate_size is None
            else args.moe_shared_expert_intermediate_size
        )
        # SwiGLU.
        gated_linear_multiplier = 3 / 2 if args.swiglu else 1

        # MoE.
        if args.num_experts is None:
            # Every Transformer MLP is dense.
            num_dense_layers = args.num_layers
            num_moe_layers = 0
            num_experts_routed_to = 0
            num_experts = 0
        else:
            # Calculate number of dense and MoE Transformer MLPs.
            if isinstance(args.moe_layer_freq, int):
                moe_layer_pattern = [
                    1 if (i % args.moe_layer_freq == 0) else 0 for i in range(args.num_layers)
                ]
            elif isinstance(args.moe_layer_freq, list):
                moe_layer_pattern = args.moe_layer_freq
            else:
                raise RuntimeError("Illegal --moe-layer-freq argument provided!")
            assert len(moe_layer_pattern) == args.num_layers
            num_moe_layers = sum(moe_layer_pattern)  # Number of 1s in `moe_layer_pattern`.
            num_dense_layers = args.num_layers - num_moe_layers
            num_experts_routed_to = args.moe_router_topk
            num_experts = args.num_experts

        num_flops_dense_mlp = (
            4 # mlp (two linear)
            * batch_size
            * args.seq_length
            * args.hidden_size
            * args.ffn_hidden_size
            * gated_linear_multiplier
        )

        num_flops_sparse_mlp = (
            4 # routed experts (two linear)
            * batch_size
            * args.seq_length
            * args.hidden_size
            * moe_ffn_hidden_size
            * gated_linear_multiplier
            * num_experts_routed_to
            + 4 # shared experts (two linear)
            * batch_size
            * args.seq_length
            * args.hidden_size
            * shared_expert_ffn_hidden_size
            * gated_linear_multiplier
            + 2 # gate (one linear)
            * batch_size
            * args.seq_length
            * args.hidden_size
            * num_experts
        )

        num_flops_logits = (
            2
            * batch_size
            * args.seq_length
            * args.padded_vocab_size
            * args.hidden_size
        )

        # Part3: MTP =============================================================================
        num_flops_mtp = 0
        mtp_num_layers = 0 if not getattr(args, "mtp_num_layers", None) else args.mtp_num_layers
        if mtp_num_layers > 0:
            num_flops_mtp = (
                # MTP eh norm + final nrom
                2 * 3 * args.hidden_size
                + 2
                * batch_size
                * args.seq_length
                * args.hidden_size
                * args.hidden_size * 2
                + num_flops_attn
                + num_flops_sparse_mlp
                + num_flops_logits
            )

        return (
            num_dense_layers * (num_flops_attn + num_flops_dense_mlp)
            + num_moe_layers * (num_flops_attn + num_flops_sparse_mlp)
            + num_flops_logits
            + mtp_num_layers * num_flops_mtp
        )

    # Compute standard Transformer model FLOPs.
    flops_fwd = transformer_flops()
    return flops_fwd * 3


def get_start_time_from_progress_log():
    """
    Gets start time of earliest job with same world size. Also returns the number
    of floating-point operations completed in last saved checkpoint.
    """
    args = get_args()
    assert args.save is not None
    progress_log_filename = os.path.join(args.save, "progress.txt")

    # start_time is time when job with same world size started.
    # start_num_floating_point_operations is the number of floating-point operations
    # completed when this job started.
    # latest_num_floating_point_operations is the number of floating-point operations
    # completed in most recent saved checkpoint.
    start_time = None
    start_num_floating_point_operations = None
    latest_num_floating_point_operations = 0

    def _get_field(string, type):
        return type(string.split(': ')[1])

    with open(progress_log_filename, 'r') as f:
        for line in f:
            line = line.strip()
            line_tokens = line.split('\t')
            world_size_in_line = _get_field(line_tokens[2], int)
            if line_tokens[3] == "Saved checkpoint":
                latest_num_floating_point_operations = _get_field(line_tokens[7], float)
            if world_size_in_line != args.world_size:
                # Re-start search if we see a different world size.
                start_time = None
                start_num_floating_point_operations = None
                continue
            if line_tokens[3] == "Starting job":
                if start_time is None:
                    start_time = line_tokens[0]
                    start_num_floating_point_operations = latest_num_floating_point_operations
    assert (
        start_time is not None and start_num_floating_point_operations is not None
    ), "Should have seen at least one 'Starting job' entry with same world_size"
    return datetime.strptime(start_time, '%Y-%m-%d %H:%M:%S'), start_num_floating_point_operations


def preprocess_common_state_dict(common_state_dict):
    import copy

    # Convert args key of type namespace to dictionary
    preprocessed_common_state_dict = copy.deepcopy(common_state_dict)
    preprocessed_common_state_dict['args'] = vars(preprocessed_common_state_dict['args'])
    # Remove rank and local rank from state dict if it exists, since they are expected to be different
    preprocessed_common_state_dict['args'].pop('local_rank', None)
    preprocessed_common_state_dict['args'].pop('rank', None)
    return preprocessed_common_state_dict


def get_cuda_graph_input_data(model, config, args, num_microbatches, num_model_chunks):
    """
    Create the CUDA Graph capturing input data. The data is organized per-chunk per-microbatch per-layer.
    """

    def get_rotary_pos_emb(transformer, transformer_input):
        if args.position_embedding_type == 'rope' and not config.multi_latent_attention:
            rotary_seq_len = model_chunk.module.module.rotary_pos_emb.get_rotary_seq_len(
                None, transformer, transformer_input, config, None
            )
            return model_chunk.module.module.rotary_pos_emb(rotary_seq_len)
        else:
            return None

    # Generate sample arguments and keyword arguments for capturing.
    sample_args = []
    sample_kwargs = []
    for chunk_number in range(num_model_chunks):
        model_chunk = model[chunk_number]
        num_layers = len(model_chunk.module.module.decoder.layers)
        for _ in range(num_microbatches):
            for layer_number in range(num_layers):
                static_inputs = model_chunk.module.module.decoder.layers[
                    layer_number
                ].get_layer_static_inputs(args.seq_length, args.micro_batch_size)
                if is_te_min_version("1.10.0", check_equality=False):
                    # te.make_graphed_callables() accepts keyword arguments since 1.10.0.
                    hidden_states = static_inputs.pop("hidden_states")
                    sample_args.append((hidden_states,))
                    rotary_pos_emb = get_rotary_pos_emb(
                        model_chunk.module.module.decoder, hidden_states
                    )
                    if rotary_pos_emb is not None:
                        static_inputs["rotary_pos_emb"] = rotary_pos_emb
                    sample_kwargs.append(static_inputs)
                else:
                    sample_args.append(
                        (static_inputs.pop("hidden_states"), static_inputs.pop("attention_mask"))
                    )

    # Get the PP and VPP scheduling order.
    _, _, num_warmup_microbatches, _ = get_pp_rank_microbatches(
        num_microbatches, num_model_chunks, config.microbatch_group_size_per_vp_stage, False
    )
    schedule_table = get_schedule_table(
        num_microbatches, num_model_chunks, config.microbatch_group_size_per_vp_stage
    )
    order = convert_schedule_table_to_order(
        num_warmup_microbatches, num_model_chunks, schedule_table
    )
    print_rank_0(f'ORDER {order}')

    def get_make_graphed_callables_kwargs():
        kwargs = {'num_warmup_iters': 11, 'allow_unused_input': True, '_order': order}
        if sample_kwargs:
            kwargs['sample_kwargs'] = sample_kwargs

        import transformer_engine

        def get_fp8_recipe(config):
            """
            Set up the FP8 recipe for the model.
            """
            if config.fp8:
                if config.fp8 == "e4m3":
                    fp8_format = transformer_engine.common.recipe.Format.E4M3
                elif config.fp8 == "hybrid":
                    fp8_format = transformer_engine.common.recipe.Format.HYBRID
                else:
                    raise ValueError("E4M3 and HYBRID are the only supported FP8 formats.")

                from megatron.core.transformer.custom_layers.transformer_engine import (
                    TEDelayedScaling,
                )

                fp8_recipe = TEDelayedScaling(
                    config=config,
                    fp8_format=fp8_format,
                    override_linear_precision=(False, False, not config.fp8_wgrad),
                )
                return fp8_recipe
            else:
                return None

        if config.fp8:
            kwargs['fp8_enabled'] = True
            kwargs['fp8_recipe'] = get_fp8_recipe(config)
            kwargs['fp8_weight_caching'] = True
            if (
                is_te_min_version("1.14.0", check_equality=False)
                and model_parallel_is_initialized()
            ):
                kwargs['fp8_group'] = get_amax_reduction_group(with_context_parallel=True)
        else:
            kwargs['fp8_enabled'] = False
        return kwargs

    kwargs = get_make_graphed_callables_kwargs()
    return sample_args, kwargs


def cuda_graph_capture(model, config, args):
    """
    Capture CUDA Graphs per TransformerLayer per microbatch.
    """
    assert config.external_cuda_graph, "Option --external-cuda-graph not enabled."
    assert config.cuda_graph_scope in [
        'full',
        'attn',
    ], f"--cuda-graph-scope should be full or attn, got {config.cuda_graph_scope}."

    # Set back to the default stream. Graph will still be captured on a side stream in
    # make_graphed_callables().
    torch.cuda.set_stream(torch.cuda.default_stream())
    torch.distributed.barrier()
    start = time.time()
    print_rank_0(f'Start cuda_graph_capture on rank{torch.distributed.get_rank()}')

    # Get the number of models chunks and microbatches.
    num_model_chunks = len(model)
    num_microbatches = get_num_microbatches()
    print_rank_0(f'num_model_chunks {num_model_chunks}, num_microbatches {num_microbatches}')

    # Get callables.
    callables = []
    for chunk_number in range(num_model_chunks):
        model_chunk = model[chunk_number]
        num_layers = len(model_chunk.module.module.decoder.layers)
        print_rank_0(f'num_layers {num_layers} in model chunk {chunk_number}')
        for layer_number in range(num_layers):
            layer = model_chunk.module.module.decoder.layers[layer_number]
            callables.append(layer)
    print_rank_0(f'Total #layers {len(callables)}')

    # Prepare CUDA Graph capturing input data and call `make_graphed_callables`.
    sample_args, kwargs = get_cuda_graph_input_data(
        model, config, args, num_microbatches, num_model_chunks
    )

    import transformer_engine  # To keep out TE dependency when not using CUDA Graph

    graphs = transformer_engine.pytorch.make_graphed_callables(
        tuple(callables), sample_args, **kwargs
    )

    # Push the captured graphs to the corresponding TransformerBlock.
    for chunk_number in range(num_model_chunks):
        model_chunk = model[chunk_number]
        num_layers = len(model_chunk.module.module.decoder.layers)
        for layer_number in range(num_layers):
            model_chunk.module.module.decoder.layers[layer_number].cuda_graphs = []
            for batch_number in range(num_microbatches):
                model_chunk.module.module.decoder.layers[layer_number].cuda_graphs.append(
                    graphs[
                        chunk_number * num_microbatches * num_layers
                        + batch_number * num_layers
                        + layer_number
                    ]
                )

    # Finish CUDA Graph capturing.
    torch.distributed.barrier()
    print_rank_0(
        f'Time spent in cuda_graph_capture on rank{torch.distributed.get_rank()}: {time.time() - start}s'
    )


def cuda_graph_set_manual_hooks(model):
    """
    Set CUDA Graph manual hooks for the modules that contain direct parameters and are covered by cudagraphs.
    """
    for chunk_number, model_chunk in enumerate(model):
        num_layers = len(model_chunk.module.module.decoder.layers)
        print_rank_0(f'num_layers {num_layers} in model chunk {chunk_number}')
        for layer_number in range(num_layers):
            layer = model_chunk.module.module.decoder.layers[layer_number]
            layer.setup_manual_hooks(model_chunk._make_forward_pre_hook)


def pretrain(
    train_valid_test_dataset_provider,
    model_provider,
    model_type,
    forward_step_func,
    process_non_loss_data_func=None,
    extra_args_provider=None,
    args_defaults={},
    get_embedding_ranks=None,
    get_position_embedding_ranks=None,
    non_loss_data_func=None,
    extra_valid_dataset_provider=None,
):
    """Main training program.

    This function will run the followings in the order provided:
        1) initialize Megatron.
        2) setup model, optimizer and lr schedule using the model_provider.
        3) call train_val_test_data_provider to get train/val/test datasets.
        4) train the model using the forward_step_func.

    Args:
        train_valid_test_dataset_provider: a function that takes the size of
            train/valid/test dataset and returns `train, valid, test` datasets.
        model_provider: a function that returns a vanilla version of the
            model. By vanilla we mean a simple model on cpu with no fp16 or ddp.
        model_type: an enum that specifies the type of model being trained.
        forward_step_func: a function that takes a `data iterator` and `model`,
            and returns a `loss` scalar with a dictionary with key:values being
            the info we would like to monitor during training, for example
            `lm-loss: value`. We also require that this function add
            `batch generator` to the timers class.
        process_non_loss_data_func: a function to post process outputs of the
            network. It can be used for dumping output tensors (e.g images) to
            tensorboard. It takes `collected data`(list of tensors),
            `current iteration index` and `tensorboard writer` as arguments.
        extra_args_provider: a function that takes a parser and adds arguments
            to it. It is used for programs to add their own arguments.
        args_defaults: a dictionary from argument-name to argument-value. It
            to set already parse arguments.
        get_embedding_ranks (TODO):
        get_position_embedding_ranks (TODO):
        non_loss_data_func (callable): A custom function to call during evaluation.
            It can run e.g. benchmarks.
    """

    print('entering pretrain flagscale')
    # Initalize and get arguments, timers, and Tensorboard writer.
    initialize_megatron(
        extra_args_provider=extra_args_provider,
        args_defaults=args_defaults,
        get_embedding_ranks=get_embedding_ranks,
        get_position_embedding_ranks=get_position_embedding_ranks,
    )

    args = get_args()
    timers = get_timers()

    if args.log_progress:
        append_to_progress_log("Starting job")

    # Initialize fault tolerance
    # NOTE: ft_integration functions other than `setup` are no-op if the FT is not initialized
    if args.enable_ft_package:
        ft_integration.setup(args)
        ft_integration.maybe_setup_simulated_fault()

    # Set pytorch JIT layer fusion options and warmup JIT functions.
    set_jit_fusion_options()

    # Adjust the startup time so it reflects the largest value.
    # This will be closer to what scheduler will see (outside of
    # image ... launches.
    global _TRAIN_START_TIME
    if "cpu:gloo" == torch.distributed.get_backend():
        start_time_tensor = torch.tensor([_TRAIN_START_TIME],
                                         dtype=torch.double,
                                         device='cpu')
    else:
        start_time_tensor = torch.tensor([_TRAIN_START_TIME],
                                         dtype=torch.double,
                                         device='cuda')

    torch.distributed.all_reduce(start_time_tensor,
                                 op=torch.distributed.ReduceOp.MIN)
    _TRAIN_START_TIME = start_time_tensor.item()

    app_metrics = {}
    app_metrics['app_start_time'] = round(_TRAIN_START_TIME * 1000.0)
    app_metrics['app_model_init_start_time'] = round(_TRAIN_START_TIME * 1000.0)

    print_rank_0('time to initialize megatron (seconds): {:.3f}'.format(
        time.time() - _TRAIN_START_TIME))
    print_datetime('after megatron is initialized')
    app_metrics['app_model_init_finish_time'] = one_logger_utils.get_timestamp_in_ms()

    # Track E2E metrics on pretrain start
    one_logger_utils.on_pretrain_start()

    # Context used for persisting some state between checkpoint saves.
    if args.non_persistent_ckpt_type == 'local':
        try:
            from nvidia_resiliency_ext.checkpointing.local.ckpt_managers.local_manager import (
                LocalCheckpointManager,
            )
            from nvidia_resiliency_ext.checkpointing.local.replication.group_utils import (
                parse_group_sequence,
                GroupWrapper,
            )
            from nvidia_resiliency_ext.checkpointing.local.replication.strategies import (
                CliqueReplicationStrategy,
            )
        except ModuleNotFoundError:
            raise RuntimeError(
                "The 'nvidia_resiliency_ext' module is required for local "
                "checkpointing but was not found. Please ensure it is installed."
            )

        if args.replication:
            repl_strategy = CliqueReplicationStrategy.from_replication_params(
                args.replication_jump, args.replication_factor
            )
        else:
            repl_strategy = None

        checkpointing_context = {
            'local_checkpoint_manager': LocalCheckpointManager(
                args.non_persistent_local_ckpt_dir, repl_strategy=repl_strategy
            )
        }
    else:
        checkpointing_context = {}

    ########## FlagScale Begin ##########
    num_microbatches = get_num_microbatches()
    fs_report_theoretical_memory(args, num_microbatches=num_microbatches, verbose=True)
    ########## FlagScale End ##########

    # Model, optimizer, and learning rate.
    timers('model-and-optimizer-setup', log_level=0).start(barrier=True)
    app_metrics['app_build_optimizer_start_time'] = one_logger_utils.get_timestamp_in_ms()
    model, optimizer, opt_param_scheduler = setup_model_and_optimizer(
        model_provider, model_type, checkpointing_context=checkpointing_context
    )

    timers('model-and-optimizer-setup').stop()
    print_datetime('after model, optimizer, and learning rate ' 'scheduler are built')
    app_metrics['app_build_optimizer_finish_time'] = one_logger_utils.get_timestamp_in_ms()
    config = get_model_config(model[0])

    # Data stuff.
    app_metrics['app_build_dataiters_start_time'] = one_logger_utils.get_timestamp_in_ms()
    timers('train/valid/test-data-iterators-setup', log_level=0).start(barrier=True)
    if args.virtual_pipeline_model_parallel_size is not None:
        train_data_iterator = []
        valid_data_iterator = []
        test_data_iterator = []
        for i in range(len(model)):
            mpu.set_virtual_pipeline_model_parallel_rank(i)
            iterators = build_train_valid_test_data_iterators(train_valid_test_dataset_provider)
            train_data_iterator.append(iterators[0])
            valid_data_iterator.append(iterators[1])
            test_data_iterator.append(iterators[2])
    elif args.schedules_method == 'dualpipev':
        train_data_iterator = []
        valid_data_iterator = []
        test_data_iterator = []
        for _ in range(2):
            iterators = build_train_valid_test_data_iterators(
                train_valid_test_dataset_provider)
            train_data_iterator.append(iterators[0])
            valid_data_iterator.append(iterators[1])
            test_data_iterator.append(iterators[2])
    else:
        train_data_iterator, valid_data_iterator, test_data_iterator = (
            build_train_valid_test_data_iterators(train_valid_test_dataset_provider)
        )
    timers('train/valid/test-data-iterators-setup').stop()
    print_datetime('after dataloaders are built')
    app_metrics['app_build_dataiters_finish_time'] = one_logger_utils.get_timestamp_in_ms()

    # Track if training is enabled. Can only be done once args.do_train is assigned after dataloader is built.
    one_logger_utils.track_config_flags(
        args.train_iters,
        args.skip_train,
        args.do_train,
        args.do_valid,
        args.do_test,
        args.dataloader_type,
        args.retro_project_dir,
        args.retro_cyclic_train_iters,
    )

    # Print setup timing.
    print_rank_0('done with setup ...')
    timers.log(['model-and-optimizer-setup', 'train/valid/test-data-iterators-setup'], barrier=True)

    one_logger = get_one_logger()
    one_logger and one_logger.log_metrics(app_metrics)

    if not args.skip_train:
        print_rank_0('training ...')

        if args.dataloader_type == 'cyclic' and args.retro_project_dir:
            assert args.retro_cyclic_train_iters is not None
            args.train_iters = args.retro_cyclic_train_iters
            print_rank_0("retro cyclic train iters : %d" % args.train_iters)

        iteration = 0
        if args.do_train and args.train_iters > 0:
            iteration, num_floating_point_operations_so_far = train(
                forward_step_func,
                model,
                optimizer,
                opt_param_scheduler,
                train_data_iterator,
                valid_data_iterator,
                process_non_loss_data_func,
                config,
                checkpointing_context,
                non_loss_data_func,
                extra_valid_dataset_provider,
            )

        print_datetime('after training is done')

        if not args.auto_tune:
            if args.save and iteration != 0 and iteration % args.save_interval != 0:
                save_checkpoint(
                iteration,
                model,
                optimizer,
                opt_param_scheduler,
                num_floating_point_operations_so_far,
                checkpointing_context,
                train_data_iterator=train_data_iterator,
                preprocess_common_state_dict_fn=preprocess_common_state_dict,
            )

        one_logger and one_logger.log_metrics(
            {'app_train_loop_finish_time': one_logger_utils.get_timestamp_in_ms()}
        )

    else:
        print_rank_0('skipping training (--skip-train is on) ...')

        iteration = args.iteration

    if args.do_valid:
        prefix = f'iteration {iteration} on validation set'
        evaluate_and_print_results(
            prefix,
            forward_step_func,
            valid_data_iterator,
            model,
            iteration,
            process_non_loss_data_func,
            config,
            verbose=True,
            write_to_tensorboard=not args.skip_train,
            non_loss_data_func=non_loss_data_func,
        )

    if args.do_test:
        prefix = f'iteration {iteration} on test set'
        evaluate_and_print_results(
            prefix,
            forward_step_func,
            test_data_iterator,
            model,
            iteration,
            process_non_loss_data_func,
            config,
            verbose=True,
            write_to_tensorboard=not args.skip_train,
            non_loss_data_func=non_loss_data_func,
        )

    if extra_valid_dataset_provider is not None:
        # NOTE(zhaoyinglia): Must rebuild the dataloaders for extra validation here,
        # to guarantee extra validation start from extra_iter=0 every time,
        # but we don't need to rebuild the datasets.
        if args.virtual_pipeline_model_parallel_size is not None:
            extra_valid_data_iterator = []
            for i in range(len(model)):
                mpu.set_virtual_pipeline_model_parallel_rank(i)
                extra_iterators = build_extra_valid_data_iterators(
                    extra_valid_dataset_provider)
                extra_valid_data_iterator.append(extra_iterators)
        elif args.schedules_method == 'dualpipev':
            extra_valid_data_iterator = []
            for _ in range(2):
                extra_iterators = build_extra_valid_data_iterators(
                    extra_valid_dataset_provider)
                extra_valid_data_iterator.append(extra_iterators)
        else:
            extra_valid_data_iterator = build_extra_valid_data_iterators(
                extra_valid_dataset_provider)
        if getattr(args, "do_extra_valid", False):
            prefix = f'iteration {iteration} on extra validation set'
            for extra_valid_index, extra_valid_data_itr in enumerate(extra_valid_data_iterator):
                extra_evaluate_and_print_results(extra_valid_index, prefix, forward_step_func,
                                                 extra_valid_data_itr, model,
                                                 iteration, process_non_loss_data_func, config,
                                                 verbose=True, write_to_tensorboard=not args.skip_train,
                                                 non_loss_data_func=non_loss_data_func)

    wandb_writer = get_wandb_writer()
    if wandb_writer:
        wandb_writer.finish()

    ft_integration.on_checkpointing_start()
    maybe_finalize_async_save(blocking=True, terminate=True)
    ft_integration.on_checkpointing_end(is_async_finalization=True)

    one_logger and one_logger.log_metrics(
        {'app_finish_time': one_logger_utils.get_timestamp_in_ms()}
    )

    ft_integration.shutdown()
    one_logger_utils.finish()


def update_train_iters(args):

    # For iteration-based training, we don't need to do anything
    if args.train_iters:
        return

    # Constant batch size with sample-based training.
    if args.rampup_batch_size is None:
        args.train_iters = args.train_samples // args.global_batch_size

    else:
        # Sample based training with rampup batch size.
        iterations = 0
        consumed_samples = 0
        # Rampup phase.
        while (
            consumed_samples <= int(args.rampup_batch_size[2])
            and consumed_samples <= args.train_samples
        ):
            update_num_microbatches(consumed_samples, consistency_check=False)
            consumed_samples += get_current_global_batch_size()
            iterations += 1
        # Reset
        update_num_microbatches(0, consistency_check=False)
        # Constant phase
        # Note that we throw away any partial last batch.
        if args.train_samples > consumed_samples:
            iterations += (args.train_samples - consumed_samples) // args.global_batch_size
        args.train_iters = iterations

    print_rank_0(f'setting training iterations to {args.train_iters}')


def get_model(model_provider_func, model_type=ModelType.encoder_or_decoder, wrap_with_ddp=True):
    """Build the model."""
    args = get_args()
    args.model_type = model_type

    # Build model.
    def build_model():
        if (
            mpu.get_pipeline_model_parallel_world_size() > 1
            and args.virtual_pipeline_model_parallel_size is not None
        ):
            if model_type == ModelType.encoder_and_decoder:
                assert (
                    args.encoder_pipeline_model_parallel_size == 0
                ), "Interleaved schedule not supported for model with encoder on separate PP rank"
            model = []
            for i in range(args.virtual_pipeline_model_parallel_size):
                mpu.set_virtual_pipeline_model_parallel_rank(i)
                # Set pre_process and post_process only after virtual rank is set.
                pre_process = mpu.is_pipeline_first_stage(ignore_virtual=False)
                post_process = mpu.is_pipeline_last_stage(ignore_virtual=False)
                this_model = model_provider_func(
                    pre_process=pre_process, post_process=post_process, vp_stage=i)
                this_model.model_type = model_type
                this_model.vp_stage = i
                model.append(this_model)
        else:
            pre_process = mpu.is_pipeline_first_stage(ignore_virtual=False)
            post_process = mpu.is_pipeline_last_stage(ignore_virtual=False)
            add_encoder = True
            add_decoder = True
            if model_type == ModelType.encoder_and_decoder:
                if mpu.get_pipeline_model_parallel_world_size() > 1:
                    rank = mpu.get_pipeline_model_parallel_rank()
                    first_decoder_rank = args.encoder_pipeline_model_parallel_size
                    world_size = mpu.get_pipeline_model_parallel_world_size()
                    pre_process = rank == 0 or rank == first_decoder_rank
                    post_process = (rank == (first_decoder_rank - 1)) or (rank == (world_size - 1))
                    add_encoder = mpu.is_inside_encoder(rank)
                    add_decoder = mpu.is_inside_decoder(rank)
                model = model_provider_func(
                    pre_process=pre_process,
                    post_process=post_process,
                    add_encoder=add_encoder,
                    add_decoder=add_decoder,
                )
            else:
                model = model_provider_func(pre_process=pre_process, post_process=post_process)
            model.model_type = model_type
        return model

    if args.init_model_with_meta_device:
        with torch.device('meta'):
            model = build_model()
    else:
        model = build_model()

    if not isinstance(model, list):
        model = [model]

    # Set tensor model parallel attributes if not set.
    # Only parameters that are already tensor model parallel have these
    # attributes set for them. We should make sure the default attributes
    # are set for all params so the optimizer can use them.
    for model_module in model:
        for param in model_module.parameters():
            tensor_parallel.set_defaults_if_not_set_tensor_model_parallel_attributes(param)

    # Print number of parameters.
    num_parameters = sum(
        [sum([p.nelement() for p in model_module.parameters()]) for model_module in model]
    )
    if mpu.get_data_parallel_rank() == 0:
        print(
            ' > number of parameters on (tensor, pipeline) '
            'model parallel rank ({}, {}): {}'.format(
                mpu.get_tensor_model_parallel_rank(),
                mpu.get_pipeline_model_parallel_rank(),
                num_parameters,
            ),
            flush=True,
        )

    # GPU allocation.
    # For FSDP2, we don't allocate GPU memory here. We allocate GPU memory
    # in the fully_shard function of FSDP2 instead.
    if (
        not (args.use_torch_fsdp2 and args.use_cpu_initialization)
        and not args.init_model_with_meta_device
    ):
        for model_module in model:
            model_module.cuda(torch.cuda.current_device())

    # Fp16 conversion.
    if args.fp16 or args.bf16:
        config = get_model_config(model[0])
        model = [Float16Module(config, model_module) for model_module in model]

    # Before TE2.x: The model_module.bfloat16()/model_module.half() above will call the inplace
    #               copy of TE's Float8Tensor, which will write an unwanted value (amax calculated
    #               from the current fp8 param) to its amax_history. The below function will correct
    #               the amax_history back.
    # After TE2.x: Below function is an empty function and does nothing.
    correct_amax_history_if_needed(model)

    if wrap_with_ddp:
        if args.use_torch_fsdp2:
            assert HAVE_FSDP2, "Torch FSDP2 requires torch>=2.4.0"
            DP = torch_FSDP
        elif args.use_custom_fsdp:
            DP = custom_FSDP
        else:
            DP = DDP

        config = get_model_config(model[0])

        if getattr(args, "use_torch_fsdp2", False):
            reshard_after_forward = getattr(args, "torch_fsdp2_reshard_after_forward", True)
            ddp_config = TorchFullyShardedDataParallelConfig(reshard_after_forward=reshard_after_forward)
        else:
            kwargs = {}
            for f in dataclasses.fields(DistributedDataParallelConfig):
                if hasattr(args, f.name):
                    kwargs[f.name] = getattr(args, f.name)
            kwargs['grad_reduce_in_fp32'] = args.accumulate_allreduce_grads_in_fp32
            kwargs['check_for_nan_in_grad'] = args.check_for_nan_in_loss_and_grad
            kwargs['check_for_large_grads'] = args.check_for_large_grads
            if args.ddp_num_buckets is not None:
                assert args.ddp_bucket_size is None, \
                    "Cannot specify both --ddp-num-buckets and --ddp-bucket-size"
                assert args.ddp_num_buckets > 0, \
                    "--ddp-num-buckets must be greater than 0"
                kwargs['bucket_size'] = num_parameters // args.ddp_num_buckets
            else:
                kwargs['bucket_size'] = args.ddp_bucket_size
            kwargs['pad_buckets_for_high_nccl_busbw'] = args.ddp_pad_buckets_for_high_nccl_busbw
            kwargs['average_in_collective'] = args.ddp_average_in_collective
            if args.use_custom_fsdp and args.use_precision_aware_optimizer:
                kwargs["preserve_fp32_weights"] = False
            ddp_config = DistributedDataParallelConfig(**kwargs)

            # In the custom FSDP and DDP use path, we need to initialize the bucket size.
            # If bucket_size is not provided as an input, use sane default.
            # If using very large dp_sizes, make buckets larger to ensure that chunks used in NCCL
            # ring-reduce implementations are large enough to remain bandwidth-bound rather than
            # latency-bound.
            if ddp_config.bucket_size is None:
                ddp_config.bucket_size = max(
                    40000000, 1000000 * mpu.get_data_parallel_world_size(with_context_parallel=True)
                )
            # Set bucket_size to infinity if overlap_grad_reduce is False.
            if not ddp_config.overlap_grad_reduce:
                ddp_config.bucket_size = None

        model = [
            DP(
                config=config,
                ddp_config=ddp_config,
                module=model_chunk,
                # Turn off bucketing for model_chunk 2 onwards, since communication for these
                # model chunks is overlapped with compute anyway.
                disable_bucketing=(model_chunk_idx > 0)
                or args.overlap_param_gather_with_optimizer_step,
            )
            for (model_chunk_idx, model_chunk) in enumerate(model)
        ]

        # Broadcast params from data parallel src rank to other data parallel ranks.
        if args.data_parallel_random_init:
            for model_module in model:
                model_module.broadcast_params()

    return model


def get_model_for_dualpipev(model_provider_func, model_type=ModelType.encoder_or_decoder, wrap_with_ddp=True):
    """Build the model."""
    args = get_args()
    args.model_type = model_type

    assert model_type != ModelType.encoder_and_decoder, \
        "Interleaved schedule not supported for model with both encoder and decoder"
    model = []

    pre_process, post_process = False, False
    if mpu.is_pipeline_first_stage():
        pre_process = True

    args.dualpipev_first_chunk = True
    first_model = model_provider_func(
        pre_process=pre_process,
        post_process=post_process
    )
    first_model.model_type = model_type
    model.append(first_model)

    args.dualpipev_first_chunk = False
    second_model = model_provider_func(
        pre_process=post_process,
        post_process=pre_process
    )
    second_model.model_type = model_type
    model.append(second_model)

    if not isinstance(model, list):
        model = [model]

    # Set tensor model parallel attributes if not set.
    # Only parameters that are already tensor model parallel have these
    # attributes set for them. We should make sure the default attributes
    # are set for all params so the optimizer can use them.
    for model_module in model:
        for param in model_module.parameters():
            tensor_parallel.set_defaults_if_not_set_tensor_model_parallel_attributes(param)

    # Print number of parameters.
    if mpu.get_data_parallel_rank() == 0:
        print(' > number of parameters on (tensor, pipeline) '
              'model parallel rank ({}, {}): {}'.format(
                  mpu.get_tensor_model_parallel_rank(),
                  mpu.get_pipeline_model_parallel_rank(),
                  sum([sum([p.nelement() for p in model_module.parameters()])
                       for model_module in model])), flush=True)

    # GPU allocation.
    for model_module in model:
        model_module.cuda(torch.cuda.current_device())
    
    # Fp16 conversion.
    if args.fp16 or args.bf16:
        config = get_model_config(model[0])
        model = [Float16Module(config, model_module) for model_module in model]

    if wrap_with_ddp:
        config = get_model_config(model[0])
        ddp_config = DistributedDataParallelConfig(
            grad_reduce_in_fp32=args.accumulate_allreduce_grads_in_fp32,
            overlap_grad_reduce=args.overlap_grad_reduce,
            overlap_param_gather=args.overlap_param_gather,
            use_distributed_optimizer=args.use_distributed_optimizer,
            check_for_nan_in_grad=args.check_for_nan_in_loss_and_grad,
            bucket_size=args.ddp_bucket_size,
            average_in_collective=args.ddp_average_in_collective)
        model = [DDP(config,
                     ddp_config,
                     model_chunk,
                     # Turn off bucketing for model_chunk 2 onwards, since communication for these
                     # model chunks is overlapped with compute anyway.
                     disable_bucketing=(model_chunk_idx > 0))
                 for (model_chunk_idx, model_chunk) in enumerate(model)]

        # Broadcast params from data parallel src rank to other data parallel ranks.
        if args.data_parallel_random_init:
            for model_module in model:
                model_module.broadcast_params()

    return model



def get_optimizer_param_scheduler(optimizer):
    """Build the learning rate scheduler."""
    args = get_args()

    # Iteration-based training.
    if args.train_iters:
        if args.lr_decay_iters is None:
            args.lr_decay_iters = args.train_iters
        lr_decay_steps = args.lr_decay_iters * args.global_batch_size
        wd_incr_steps = args.train_iters * args.global_batch_size
        wsd_decay_steps = None
        if args.lr_wsd_decay_iters is not None:
            wsd_decay_steps = args.lr_wsd_decay_iters * args.global_batch_size
        if args.lr_warmup_fraction is not None:
            lr_warmup_steps = args.lr_warmup_fraction * lr_decay_steps
        else:
            lr_warmup_steps = args.lr_warmup_iters * args.global_batch_size
    # Sample-based training.
    elif args.train_samples:
        # We need to set training iters for later use. Technically
        # we need to adjust the training samples too (due to last
        # batch being incomplete) but we leave it as is for now.
        update_train_iters(args)
        if args.lr_decay_samples is None:
            args.lr_decay_samples = args.train_samples
        lr_decay_steps = args.lr_decay_samples
        wd_incr_steps = args.train_samples
        wsd_decay_steps = args.lr_wsd_decay_samples
        if args.lr_warmup_fraction is not None:
            lr_warmup_steps = args.lr_warmup_fraction * lr_decay_steps
        else:
            lr_warmup_steps = args.lr_warmup_samples
    else:
        raise Exception('either train-iters or train-samples should be provided.')

    stablelm2_scheduler_config = None
    if args.lr_decay_style == 'stablelm2-scheduler':
        stablelm2_scheduler_config = StableLM2SchedulerConfig(
          args.global_batch_size,
          args.lr_decay_stablelm2_cosine_samples,
          args.lr_decay_stablelm2_rsqrt_samples,
          args.lr_decay_stablelm2_alpha,
          args.lr_decay_stablelm2_beta,
          cosine_max_lr=args.lr_decay_stablelm2_cosine_max_lr,
          cosine_period_samples=args.lr_decay_stablelm2_cosine_period_samples,
          decay_samples=args.lr_decay_stablelm2_decay_samples)

    opt_param_scheduler = OptimizerParamScheduler(
        optimizer,
        init_lr=args.lr_warmup_init,
        max_lr=args.lr,
        min_lr=args.min_lr,
        lr_warmup_steps=lr_warmup_steps,
        lr_decay_steps=lr_decay_steps,
        lr_decay_style=args.lr_decay_style,
        start_wd=args.start_weight_decay,
        end_wd=args.end_weight_decay,
        wd_incr_steps=wd_incr_steps,
        wd_incr_style=args.weight_decay_incr_style,
        use_checkpoint_opt_param_scheduler=args.use_checkpoint_opt_param_scheduler,
        override_opt_param_scheduler=args.override_opt_param_scheduler,
        wsd_decay_steps=wsd_decay_steps,
        lr_wsd_decay_style=args.lr_wsd_decay_style,
        stablelm2_scheduler_config=stablelm2_scheduler_config)

    return opt_param_scheduler


def setup_model_and_optimizer(
    model_provider_func,
    model_type,
    no_wd_decay_cond=None,
    scale_lr_cond=None,
    lr_mult=1.0,
    checkpointing_context=None,
):
    """Setup model and optimizer."""
    args = get_args()
    timers = get_timers()
    one_logger = get_one_logger()

    if args.schedules_method == "dualpipev":
        model = get_model_for_dualpipev(model_provider_func, model_type)
    else:
        model = get_model(model_provider_func, model_type)

    unwrapped_model = unwrap_model(model)

    config = None
    para_ctx = get_parallel_context()
    if para_ctx is not None:
        config = para_ctx.get_optimizer_config()

    if config is None:
        kwargs = {}
        for f in dataclasses.fields(OptimizerConfig):
            if hasattr(args, f.name):
                kwargs[f.name] = getattr(args, f.name)
        config = OptimizerConfig(**kwargs)
    config.timers = timers
    optimizer = get_megatron_optimizer(
        config,
        model,
        no_wd_decay_cond,
        scale_lr_cond,
        lr_mult,
        use_gloo_process_groups=args.enable_gloo_process_groups,
    )
    opt_param_scheduler = get_optimizer_param_scheduler(optimizer)

    if args.moe_use_upcycling:
        torch.distributed.barrier()
        assert not checkpoint_exists(args.save), (
            "The upcycling destination directory already exists. "
            "Please check if --moe-use-upcycling is mistakenly enabled. "
            "Upcycling should only be set for the first run when converting the dense model. "
            "All subsequent runs should remove this flag. "
        )
        num_experts = args.num_experts
        args.num_experts = None
        expert_model_parallel_size = args.expert_model_parallel_size
        args.expert_model_parallel_size = 1
        dense_model_for_upcycling = get_model(model_provider_func, model_type)
        args.num_experts = num_experts
        args.expert_model_parallel_size = expert_model_parallel_size
        _, args.num_floating_point_operations_so_far = upcycling_utils.load_and_upcycle_model(
            load_checkpoint,
            unwrapped_model,
            dense_model_for_upcycling,
            load_kwargs={
                'model': dense_model_for_upcycling,
                'optimizer': None,
                'opt_param_scheduler': None,
            },
        )
        args.iteration = 1
        save_checkpoint(
            args.iteration, model, None, None, args.num_floating_point_operations_so_far
        )
        torch.distributed.barrier()
        del dense_model_for_upcycling
        if (args.fp16 or args.bf16) and optimizer is not None:
            optimizer.reload_model_params()
        print_rank_0(f'Upcycled checkpoint saved to {args.save}')

    if (
        args.load is not None or args.pretrained_checkpoint is not None
    ) and not args.moe_use_upcycling:
        one_logger and one_logger.log_metrics(
            {'load_checkpoint_start_time': one_logger_utils.get_timestamp_in_ms()}
        )
        timers('load-checkpoint', log_level=0).start(barrier=True)

        args.iteration, args.num_floating_point_operations_so_far = load_checkpoint(
            model,
            optimizer,
            opt_param_scheduler,
            checkpointing_context=checkpointing_context,
            skip_load_to_model_and_opt=HAVE_FSDP2
            and getattr(args, "use_torch_fsdp2", False)
            and args.ckpt_format == "torch_dist",
        )
        timers('load-checkpoint').stop(barrier=True)
        timers.log(['load-checkpoint'])
        one_logger and one_logger.log_metrics(
            {
                'load_checkpoint_finish_time': one_logger_utils.get_timestamp_in_ms(),
                'load_checkpoint_time': timers('load-checkpoint').active_time(),
            }
        )
    else:
        args.iteration = 0
        args.num_floating_point_operations_so_far = 0

    # get model without FP16 and/or DDP wrappers
    if (
        args.iteration == 0
        and len(unwrapped_model) == 1
        and hasattr(unwrapped_model[0], 'init_state_dict_from_bert')
    ):
        print_rank_0("Initializing ICT from pretrained BERT model")
        unwrapped_model[0].init_state_dict_from_bert()
        if args.fp16:
            optimizer.reload_model_params()

    # Convert checkpoint format.
    if args.ckpt_convert_format is not None:
        load_ckpt_format = args.ckpt_format
        args.ckpt_format = args.ckpt_convert_format
        args.save = os.path.join(args.ckpt_convert_save, args.ckpt_convert_format)
        update_use_dist_ckpt(args)

        save_checkpoint(
            args.iteration,
            model,
            optimizer,
            opt_param_scheduler,
            args.num_floating_point_operations_so_far,
            preprocess_common_state_dict_fn=preprocess_common_state_dict,
        )

        print_rank_0("> converted checkpoint: %s -> %s." % (load_ckpt_format, args.ckpt_format))
        torch.distributed.barrier()
        exit()

    return model, optimizer, opt_param_scheduler


def dummy_train_step(data_iterator):
    """Single dummy training step."""
    num_microbatches = get_num_microbatches()
    for _ in range(num_microbatches):
        # Re-use methods used in get_batch() from pretrain_{gpt, mamba}.py.
        batch = get_batch_on_this_tp_rank(data_iterator)
        batch = get_batch_on_this_cp_rank(batch)


def train_step(forward_step_func, data_iterator, model, optimizer, opt_param_scheduler, config):
    """Single training step."""
    args = get_args()
    timers = get_timers()

    # CUDA Graph capturing only executes once, when it's the first training iteration.
    if args.curr_iteration == args.iteration and args.external_cuda_graph:
        cuda_graph_capture(model, config, args)

        # Set grad to zero.
        for model_chunk in model:
            model_chunk.zero_grad_buffer()
        optimizer.zero_grad()

        # Collect garbage and empty unused memory.
        gc.collect()
        torch.cuda.empty_cache()

    rerun_state_machine = get_rerun_state_machine()
    while rerun_state_machine.should_run_forward_backward(data_iterator):
        # Set grad to zero.
        for model_chunk in model:
            model_chunk.zero_grad_buffer()
        optimizer.zero_grad()

        if has_nvidia_modelopt:
            # [ModelOpt]: Pipeline-parallel Distillation stacks student and teacher tensors
            adjust_tensor_shapes_fn = get_tensor_shapes_adjust_fn_for_distillation(
                model, args.seq_length, args.micro_batch_size, args.decoder_seq_length
            )
        else:
            adjust_tensor_shapes_fn = None

        # Forward pass.
        forward_backward_func = get_forward_backward_func()
        losses_reduced = forward_backward_func(
            forward_step_func=forward_step_func,
            data_iterator=data_iterator,
            model=model,
            num_microbatches=get_num_microbatches(),
            seq_length=args.seq_length,
            micro_batch_size=args.micro_batch_size,
            decoder_seq_length=args.decoder_seq_length,
            forward_only=False,
            adjust_tensor_shapes_fn=adjust_tensor_shapes_fn)
    should_checkpoint, should_exit, exit_code = rerun_state_machine.should_checkpoint_and_exit()
    if should_exit:
        return {}, True, should_checkpoint, should_exit, exit_code, None, None

    ########## FlagScale Begin ##########
    if args.auto_skip_spiky_loss and (args.consumed_train_samples > args.lr_warmup_samples and args.curr_iteration > args.lr_warmup_iters):
        spiky_loss_detector = get_spiky_loss_detector()
        loss_ = spiky_loss_detector.reduce_losses(losses_reduced)
        is_spiky_loss = spiky_loss_detector.is_spkiy_loss(loss_)
        is_spiky_loss_tensor = torch.tensor(is_spiky_loss, dtype=torch.int, device="cuda")
        torch.distributed.all_reduce(is_spiky_loss_tensor, op=torch.distributed.ReduceOp.MAX)
        is_spiky_loss = is_spiky_loss_tensor.item()
        if is_spiky_loss > 0:
            return {}, True, should_checkpoint, should_exit, exit_code, None, None
    ########## FlagScale End ##########

    # Empty unused memory.
    if args.empty_unused_memory_level >= 1:
        torch.cuda.empty_cache()

    # Vision gradients.
    if args.vision_pretraining and args.vision_pretraining_type == "dino":
        unwrapped_model = unwrap_model(model[0])
        unwrapped_model.cancel_gradients_last_layer(args.curr_iteration)

    # Update parameters.

    timers('optimizer', log_level=1).start(barrier=args.barrier_with_L1_time)
    update_successful, grad_norm, num_zeros_in_grad = optimizer.step()
    timers('optimizer').stop()

    # when freezing sub-models we may have a mixture of successful and unsucessful ranks,
    # so we must gather across mp ranks
    update_successful = logical_and_across_model_parallel_group(update_successful)
    # grad_norm and num_zeros_in_grad will be None on ranks without trainable params,
    # so we must gather across mp ranks
    grad_norm = reduce_max_stat_across_model_parallel_group(grad_norm)
    if args.log_num_zeros_in_grad:
        num_zeros_in_grad = reduce_max_stat_across_model_parallel_group(num_zeros_in_grad)

    # Vision momentum.
    if args.vision_pretraining and args.vision_pretraining_type == "dino":
        unwrapped_model = unwrap_model(model[0])
        unwrapped_model.update_momentum(args.curr_iteration)

    # Update learning rate.
    if update_successful:
        increment = get_num_microbatches() * args.micro_batch_size * args.data_parallel_size
        opt_param_scheduler.step(increment=increment)
        skipped_iter = 0
    else:
        skipped_iter = 1

    # Empty unused memory.
    if args.empty_unused_memory_level >= 2:
        torch.cuda.empty_cache()

    # Set the manual hooks when CUDA Graphs are enabled.
    if args.curr_iteration == args.iteration and args.external_cuda_graph:
        if args.use_distributed_optimizer and args.overlap_param_gather:
            cuda_graph_set_manual_hooks(model)

    if mpu.is_pipeline_last_stage(ignore_virtual=True):
        # Average loss across microbatches.
        loss_reduced = {}
        for key in losses_reduced[0].keys():
            val = [x[key].view(-1) for x in losses_reduced]
            if val[0].numel() == 2:
                # there is one dict per microbatch. in new reporting, we average
                # over the total number of tokens across the global batch.
                val = torch.vstack(val).sum(dim=0)
                torch.distributed.all_reduce(
                    val,
                    group=mpu.get_data_parallel_group(with_context_parallel=True)
                )
                loss_reduced[key] = val[0] / val[1]
            elif val[0].numel() == 1:
                # legacy behavior, we average over the number of microbatches
                val = torch.cat(val).mean()
                loss_reduced[key] = val
            else:
                raise ValueError(f"Invalid value shape: {val[0].shape} for key {key}")
        return (
            loss_reduced,
            skipped_iter,
            should_checkpoint,
            should_exit,
            exit_code,
            grad_norm,
            num_zeros_in_grad,
        )
    return {}, skipped_iter, should_checkpoint, should_exit, exit_code, grad_norm, num_zeros_in_grad


<<<<<<< HEAD
def train_step_for_dualpipev(forward_step_func, data_iterator,
               model, optimizer, opt_param_scheduler, config):
    """Single training step."""
    args = get_args()
    timers = get_timers()

    rerun_state_machine = get_rerun_state_machine()
    while rerun_state_machine.should_run_forward_backward(data_iterator):
        # Set grad to zero.
        for model_chunk in model:
            model_chunk.zero_grad_buffer()
        optimizer.zero_grad()

        # Forward pass.
        forward_backward_func = get_forward_backward_func()
        losses_reduced = forward_backward_func(
            forward_step_func=forward_step_func,
            data_iterator=data_iterator,
            model=model,
            num_microbatches=get_num_microbatches(),
            seq_length=args.seq_length,
            micro_batch_size=args.micro_batch_size,
            decoder_seq_length=args.decoder_seq_length,
            forward_only=False)
    should_checkpoint, should_exit, exit_code = rerun_state_machine.should_checkpoint_and_exit()
    if should_exit:
        return {}, True, should_checkpoint, should_exit, exit_code, None, None
    
    # Empty unused memory.
    if args.empty_unused_memory_level >= 1:
        torch.cuda.empty_cache()

    # Vision gradients.
    if args.vision_pretraining and args.vision_pretraining_type == "dino":
        unwrapped_model = unwrap_model(model[0])
        unwrapped_model.cancel_gradients_last_layer(args.curr_iteration)

    # Update parameters.
    timers('optimizer', log_level=1).start(barrier=args.barrier_with_L1_time)
    update_successful, grad_norm, num_zeros_in_grad = optimizer.step()
    timers('optimizer').stop()

    # when freezing sub-models we may have a mixture of successful and unsucessful ranks,
    # so we must gather across mp ranks
    update_successful = logical_and_across_model_parallel_group(update_successful)
    # grad_norm and num_zeros_in_grad will be None on ranks without trainable params,
    # so we must gather across mp ranks
    grad_norm = reduce_max_stat_across_model_parallel_group(grad_norm)
    if args.log_num_zeros_in_grad:
        num_zeros_in_grad = reduce_max_stat_across_model_parallel_group(num_zeros_in_grad)

    # Vision momentum.
    if args.vision_pretraining and args.vision_pretraining_type == "dino":
        unwrapped_model = unwrap_model(model[0])
        unwrapped_model.update_momentum(args.curr_iteration)

    # Update learning rate.
    if update_successful:
        increment = get_num_microbatches() * \
                    args.micro_batch_size * \
                    args.data_parallel_size
        opt_param_scheduler.step(increment=increment)
        skipped_iter = 0
    else:
        skipped_iter = 1

    # Empty unused memory.
    if args.empty_unused_memory_level >= 2:
        torch.cuda.empty_cache()

    dualpipevlaststage = mpu.is_pipeline_first_stage(ignore_virtual=True)
    if dualpipevlaststage:
        # Average loss across microbatches.
        loss_reduced = {}
        for key in losses_reduced[0].keys():
            numerator = 0
            denominator = 0
            for x in losses_reduced:
                val = x[key]
                # there is one dict per microbatch. in new reporting, we average
                # over the total number of tokens across the global batch.
                if isinstance(val, tuple) or isinstance(val, list):
                    numerator += val[0]
                    denominator += val[1]
                else:
                    # legacy behavior. we average over the number of microbatches,
                    # and so the denominator is 1.
                    numerator += val
                    denominator += 1
            loss_reduced[key] = numerator / denominator
        return loss_reduced, skipped_iter, should_checkpoint, should_exit, exit_code, grad_norm, num_zeros_in_grad
    return {}, skipped_iter, should_checkpoint, should_exit, exit_code, grad_norm, num_zeros_in_grad


def training_log(loss_dict, total_loss_dict, learning_rate, decoupled_learning_rate, iteration,
                 loss_scale, report_memory_flag, skipped_iter,
                 grad_norm, params_norm, num_zeros_in_grad):
=======
def training_log(
    loss_dict,
    total_loss_dict,
    learning_rate,
    decoupled_learning_rate,
    iteration,
    loss_scale,
    report_memory_flag,
    skipped_iter,
    grad_norm,
    params_norm,
    num_zeros_in_grad,
):
>>>>>>> e6e56437
    """Log training information such as losses, timing, ...."""
    args = get_args()
    timers = get_timers()
    writer = get_tensorboard_writer()
    wandb_writer = get_wandb_writer()
    one_logger = get_one_logger()

    # Advanced, skipped, and Nan iterations.
    advanced_iters_key = 'advanced iterations'
    skipped_iters_key = 'skipped iterations'
    nan_iters_key = 'nan iterations'
    # Advanced iterations.
    if not skipped_iter:
        total_loss_dict[advanced_iters_key] = total_loss_dict.get(advanced_iters_key, 0) + 1
    else:
        if advanced_iters_key not in total_loss_dict:
            total_loss_dict[advanced_iters_key] = 0
    # Skipped iterations.
    total_loss_dict[skipped_iters_key] = total_loss_dict.get(skipped_iters_key, 0) + skipped_iter
    # Update losses and set nan iterations
    got_nan = False
    for key in loss_dict:
        if not skipped_iter:
            total_loss_dict[key] = (
                total_loss_dict.get(key, torch.tensor([0.0], dtype=torch.float, device='cuda'))
                + loss_dict[key]
            )
        else:
            value = loss_dict[key].float().sum().item()
            is_nan = value == float('inf') or value == -float('inf') or value != value
            got_nan = got_nan or is_nan
    total_loss_dict[nan_iters_key] = total_loss_dict.get(nan_iters_key, 0) + int(got_nan)

    # Logging.
    timers_to_log = [
        'forward-backward',
        'forward-compute',
        'backward-compute',
        'batch-generator',
        'forward-recv',
        'forward-send',
        'backward-recv',
        'backward-send',
        'forward-send-forward-recv',
        'forward-send-backward-recv',
        'backward-send-forward-recv',
        'backward-send-backward-recv',
        'forward-backward-send-forward-backward-recv',
        'layernorm-grads-all-reduce',
        'embedding-grads-all-reduce',
        'all-grads-sync',
        'params-all-gather',
        'optimizer-copy-to-main-grad',
        'optimizer-unscale-and-check-inf',
        'optimizer-clip-main-grad',
        'optimizer-count-zeros',
        'optimizer-inner-step',
        'optimizer-copy-main-to-model-params',
        'optimizer',
    ]

    # Calculate batch size.
    batch_size = args.micro_batch_size * args.data_parallel_size * get_num_microbatches()

    # Track app tag & app tag ID
    one_logger_utils.track_app_tag(batch_size, args.world_size, args.seq_length)

    total_iterations = total_loss_dict[advanced_iters_key] + total_loss_dict[skipped_iters_key]

    # learning rate will be None on ranks without trainable params, so we must gather across mp ranks
    learning_rate = reduce_max_stat_across_model_parallel_group(learning_rate)
    # Tensorboard values.
    # Timer requires all the ranks to call.
    if args.log_timers_to_tensorboard and (iteration % args.tensorboard_log_interval == 0):
        timers.write(timers_to_log, writer, iteration, normalizer=total_iterations)
    if is_last_rank() and (iteration % args.tensorboard_log_interval == 0):
        if wandb_writer:
            wandb_writer.log({'samples vs steps': args.consumed_train_samples},
                             iteration)
            wandb_writer.log({'consumed-tokens': args.consumed_train_samples * args.seq_length / 1000. / 1000 / 1000}, iteration)
        if writer:
            writer.add_scalar('learning-rate', learning_rate, iteration)
            writer.add_scalar('learning-rate vs samples', learning_rate,
                                args.consumed_train_samples)
        if wandb_writer:
            wandb_writer.log({'learning-rate': learning_rate}, iteration)
        if args.decoupled_lr is not None:
            if writer:
                writer.add_scalar('decoupled-learning-rate', decoupled_learning_rate, iteration)
        if args.skipped_train_samples > 0:
            if writer:
                writer.add_scalar('skipped-train-samples', args.skipped_train_samples, iteration)
            if wandb_writer:
                wandb_writer.log({'skipped-train-samples': args.skipped_train_samples}, iteration)
        if writer:
            writer.add_scalar('batch-size', batch_size, iteration)
            writer.add_scalar('batch-size vs samples', batch_size,
                          args.consumed_train_samples)
        if wandb_writer:
            wandb_writer.log({'batch-size': batch_size}, iteration)
        for key in loss_dict:
            if writer:
                writer.add_scalar(key , loss_dict[key], iteration)
                writer.add_scalar(key + ' vs samples', loss_dict[key],
                                  args.consumed_train_samples)
            if wandb_writer:
                wandb_writer.log({key: loss_dict[key]}, iteration)
        if args.log_loss_scale_to_tensorboard:
            if writer:
                writer.add_scalar('loss-scale', loss_scale, iteration)
                writer.add_scalar('loss-scale vs samples', loss_scale,
                                  args.consumed_train_samples)
            if wandb_writer:
                wandb_writer.log({'loss-scale': loss_scale}, iteration)
        if args.log_world_size_to_tensorboard:
            if writer:
                writer.add_scalar('world-size', args.world_size, iteration)
                writer.add_scalar('world-size vs samples', args.world_size,
                                  args.consumed_train_samples)
            if wandb_writer:
                wandb_writer.log({'world-size': args.world_size}, iteration)
        if grad_norm is not None:
            if writer:
                writer.add_scalar('grad-norm', grad_norm, iteration)
                writer.add_scalar('grad-norm vs samples', grad_norm,
                                  args.consumed_train_samples)
            if wandb_writer:
                wandb_writer.log({'grad-norm': grad_norm}, iteration)
        if num_zeros_in_grad is not None:
            if writer:
                writer.add_scalar('num-zeros', num_zeros_in_grad, iteration)
                writer.add_scalar('num-zeros vs samples', num_zeros_in_grad,
                                  args.consumed_train_samples)
            if wandb_writer:
                wandb_writer.log({'num-zeros': num_zeros_in_grad}, iteration)
        if params_norm is not None:
            if writer:
                writer.add_scalar('params-norm', params_norm, iteration)
                writer.add_scalar('params-norm vs samples', params_norm,
                                  args.consumed_train_samples)
            if wandb_writer:
                wandb_writer.log({'params-norm': params_norm}, iteration)
        if args.log_memory_to_tensorboard:
            mem_stats = torch.cuda.memory_stats()
            if writer:
                writer.add_scalar(
                    "mem-reserved-bytes",
                    mem_stats["reserved_bytes.all.current"],
                    iteration,
                )
                writer.add_scalar(
                    "mem-allocated-bytes",
                    mem_stats["allocated_bytes.all.current"],
                    iteration,
                )
                writer.add_scalar(
                    "mem-max-allocated-bytes",
                    mem_stats["allocated_bytes.all.peak"],
                    iteration,
                )
                writer.add_scalar(
                    "mem-allocated-count",
                    mem_stats["allocation.all.current"],
                    iteration,
                )
            if wandb_writer:
                wandb_writer.log(
                    {"mem-reserved-bytes": mem_stats["reserved_bytes.all.current"]},
                    iteration,
                )
                wandb_writer.log(
                    {"mem-allocated-bytes": mem_stats["allocated_bytes.all.current"]},
                    iteration,
                )
                wandb_writer.log(
                    {"mem-allocated-count": mem_stats["allocation.all.current"]},
                    iteration,
                )

    if args.num_experts is not None:
        moe_loss_scale = 1 / get_num_microbatches()
        track_names = []
        if args.moe_router_load_balancing_type in ["aux_loss", "seq_aux_loss"]:
            track_names.append("load_balancing_loss")
        if args.moe_z_loss_coeff is not None:
            track_names.append("z_loss")
        track_moe_metrics(
            loss_scale=moe_loss_scale,
            iteration=iteration,
            writer=writer,
            wandb_writer=wandb_writer,
            total_loss_dict=total_loss_dict,
            per_layer_logging=args.moe_per_layer_logging,
            force_initialize=True,
            track_names=track_names,
            num_layers=args.num_layers,
            moe_layer_freq=args.moe_layer_freq,
        )
    if args.mtp_num_layers is not None:
        mtp_loss_scale = 1 / get_num_microbatches()
        MTPLossLoggingHelper.track_mtp_metrics(
            mtp_loss_scale, iteration, writer, wandb_writer, total_loss_dict
        )
    if iteration % args.log_interval == 0:
        if args.record_memory_history and is_last_rank():
            snapshot = torch.cuda.memory._snapshot()
            from pickle import dump

            with open(args.memory_snapshot_path, 'wb') as f:
                dump(snapshot, f)
        elapsed_time = timers('interval-time').elapsed(barrier=True)
        elapsed_time_per_iteration = elapsed_time / total_iterations

        throughput = num_floating_point_operations(args, batch_size) / (
            elapsed_time_per_iteration * 10**12 * args.world_size
        )

        one_logger_utils.track_e2e_metrics(args.log_throughput, throughput)

        if args.log_timers_to_tensorboard:
            if writer:
                writer.add_scalar('iteration-time', elapsed_time_per_iteration, iteration)
            if wandb_writer:
                wandb_writer.log({'iteration-time': elapsed_time_per_iteration}, iteration)
        log_string = f" [{datetime.now().strftime('%Y-%m-%d %H:%M:%S')}]"
        log_string += ' iteration {:8d}/{:8d} |'.format(iteration, args.train_iters)
        log_string += ' consumed samples: {:12d} |'.format(args.consumed_train_samples)
        if args.skipped_train_samples > 0:
            log_string += ' skipped samples: {:12d} |'.format(args.skipped_train_samples)
        log_string += ' elapsed time per iteration (ms): {:.1f} |'.format(
            elapsed_time_per_iteration * 1000.0
        )
        if args.log_throughput:
            log_string += f' throughput per GPU (TFLOP/s/GPU): {throughput:.1f} |'
            if args.log_timers_to_tensorboard:
                if writer:
                    writer.add_scalar('throughput', throughput, iteration)
                if wandb_writer:
                    wandb_writer.log({'throughput': throughput}, iteration)
        # Decoupled_learning_rate should be not None only on first and last pipeline stage.
        log_string += f' learning rate: {learning_rate:.6E} |'
        if args.decoupled_lr is not None and (
            mpu.is_pipeline_first_stage(ignore_virtual=True)
            or mpu.is_pipeline_last_stage(ignore_virtual=True)
        ):
            assert decoupled_learning_rate is not None
            log_string += f' decoupled learning rate: {decoupled_learning_rate:.6E} |'
        else:
            assert decoupled_learning_rate is None
        log_string += f' global batch size: {batch_size:5d} |'
        for key in total_loss_dict:
            if key not in [advanced_iters_key, skipped_iters_key, nan_iters_key]:
                avg = total_loss_dict[key].item() / float(
                    max(1, total_loss_dict[advanced_iters_key])
                )
                if avg > 0.0:
                    log_string += ' {}: {:.6E} |'.format(key, avg)
                total_loss_dict[key] = torch.tensor([0.0], dtype=torch.float, device='cuda')
        log_string += f' loss scale: {loss_scale:.1f} |'
        if grad_norm is not None:
            log_string += f' grad norm: {grad_norm:.3f} |'
        if num_zeros_in_grad is not None:
            log_string += f' num zeros: {num_zeros_in_grad} |'
        if params_norm is not None:
            log_string += f' params norm: {params_norm:.3f} |'
        log_string += ' number of skipped iterations: {:3d} |'.format(
            total_loss_dict[skipped_iters_key]
        )
        log_string += ' number of nan iterations: {:3d} |'.format(total_loss_dict[nan_iters_key])
        total_loss_dict[advanced_iters_key] = 0
        total_loss_dict[skipped_iters_key] = 0
        total_loss_dict[nan_iters_key] = 0
        print_rank_last(log_string)
        if not args.auto_tune:
            if report_memory_flag:
                # Report memory after optimizer state has been initialized.
                if torch.distributed.get_rank() == 0:
                    num_microbatches = get_num_microbatches()
                    report_theoretical_memory(args, num_microbatches=num_microbatches, verbose=True)
                report_memory(f'(after {iteration} iterations)')
                report_memory_flag = False
        else:
            report_memory(f'(after {iteration} iterations)')
            report_memory_flag = False
        timers.log(timers_to_log, normalizer=args.log_interval)

    return report_memory_flag


def compute_throughputs_and_append_to_progress_log(iteration, num_floating_point_operations_so_far):
    args = get_args()
    if args.save is None:
        return

    # Compute job throughput.
    # args.num_floating_point_operations_so_far keeps track of floating-point operations
    # completed at the start of job.
    global _TRAIN_START_TIME
    job_throughput = (
        num_floating_point_operations_so_far - args.num_floating_point_operations_so_far
    ) / ((time.time() - _TRAIN_START_TIME) * 10**12 * args.world_size)

    # Compute cumulative throughput since jobs of this world size were launched.
    # `get_start_time_from_progress_log` returns start time and number of floating-point
    # operations of first job of this world size.
    start_time, start_num_floating_point_operations = get_start_time_from_progress_log()
    elapsed_time = (datetime.now() - start_time).total_seconds()
    cumulative_throughput = (
        num_floating_point_operations_so_far - start_num_floating_point_operations
    ) / (elapsed_time * 10**12 * args.world_size)

    tokens_so_far = args.consumed_train_samples * args.seq_length
    saved_ckpt_prefix = 'Saving async checkpoint' if args.async_save else 'Saved checkpoint'
    append_to_progress_log(
        f"{saved_ckpt_prefix}\tIteration: {iteration}\t"
        f"Job throughput: {job_throughput:.1f} TFLOP/s/GPU\t"
        f"Cumulative throughput: {cumulative_throughput:.1f} TFLOP/s/GPU\t"
        f"Floating-point operations: {num_floating_point_operations_so_far:.2e}\t"
        f"Tokens (in billions): {tokens_so_far / 10**9:.2f}"
    )


def enable_forward_pre_hook(model_chunks):
    for model_chunk in model_chunks:
        assert isinstance(model_chunk, DDP)
        model_chunk.enable_forward_pre_hook()


def disable_forward_pre_hook(model_chunks, param_sync=True):
    for model_chunk in model_chunks:
        assert isinstance(model_chunk, DDP)
        model_chunk.disable_forward_pre_hook(param_sync=param_sync)


def save_checkpoint_and_time(
    iteration,
    model,
    optimizer,
    opt_param_scheduler,
    num_floating_point_operations_so_far,
    checkpointing_context,
    non_persistent_ckpt=False,
    train_data_iterator=None,
):
    args = get_args()
    timers = get_timers()

    # Stop timer to get accurate train interval time and exclude checkpointing duration
    timers('interval-time').stop()
    # Extra barrier is added to make sure all ranks report the max time.
    timer_key = 'save-checkpoint-non-persistent' if non_persistent_ckpt else 'save-checkpoint'
    timers(timer_key, log_level=0).start(barrier=True)

    # Log E2E metrics before save-checkpoint
    one_logger_utils.track_e2e_metrics()
    if should_disable_forward_pre_hook(args):
        disable_forward_pre_hook(model)
    save_checkpoint(
        iteration,
        model,
        optimizer,
        opt_param_scheduler,
        num_floating_point_operations_so_far,
        checkpointing_context,
        non_persistent_ckpt=non_persistent_ckpt,
        train_data_iterator=train_data_iterator,
        preprocess_common_state_dict_fn=preprocess_common_state_dict,
    )
    if should_disable_forward_pre_hook(args):
        enable_forward_pre_hook(model)
    timers(timer_key).stop(barrier=True)
    timers.log([timer_key])

    # Log E2E metrics after save-checkpoint
    one_logger_utils.track_e2e_metrics()
    save_checkpoint_duration = timers(timer_key).elapsed()
    one_logger_utils.on_save_checkpoint_end(save_checkpoint_duration, iteration, args.async_save)

    if args.log_progress and not non_persistent_ckpt:
        compute_throughputs_and_append_to_progress_log(
            iteration, num_floating_point_operations_so_far
        )

    # Recover timing
    timers('interval-time', log_level=0).start(barrier=True)


def post_training_step_callbacks(
    model,
    optimizer,
    opt_param_scheduler,
    iteration,
    prof,
    num_floating_point_operations_since_last_log_event,
):
    """Run all post-training-step functions (e.g., FT heartbeats, GC)."""
    args = get_args()

    # Bring CPU and GPU back in sync if on right iteration.
    if args.train_sync_interval and iteration % args.train_sync_interval == 0:
        torch.cuda.synchronize()

    # Straggler detector.
    if iteration % args.log_interval == 0 and args.log_straggler:
        stimer.report(num_floating_point_operations_since_last_log_event, args.log_interval)
        num_floating_point_operations_since_last_log_event = 0.0

    # Check weight hash across DP replicas.
    if (
        args.check_weight_hash_across_dp_replicas_interval is not None
        and iteration % args.check_weight_hash_across_dp_replicas_interval == 0
    ):
        if should_disable_forward_pre_hook(args):
            disable_forward_pre_hook(model)
        assert check_param_hashes_across_dp_replicas(
            model, cross_check=True
        ), "Parameter hashes not matching across DP replicas"
        torch.distributed.barrier()
        print_rank_0(f">>> Weight hashes match after {iteration} iterations...")
        if should_disable_forward_pre_hook(args):
            enable_forward_pre_hook(model)

    # Autoresume.
    if args.adlr_autoresume and (iteration % args.adlr_autoresume_interval == 0):
        check_adlr_autoresume_termination(iteration, model, optimizer, opt_param_scheduler)

    # Profiling.
    if (
        args.profile
        and iteration == args.profile_step_end
        and torch.distributed.get_rank() in args.profile_ranks
    ):
        if args.use_pytorch_profiler:
            assert prof is not None
            prof.stop()
        else:
            torch.cuda.cudart().cudaProfilerStop()

    # Manual garbage collection.
    if args.manual_gc:
        if args.manual_gc_interval != 0 and iteration % args.manual_gc_interval == 0:
            gc.collect()


def checkpoint_and_decide_exit(
    model,
    optimizer,
    opt_param_scheduler,
    iteration,
    num_floating_point_operations_so_far,
    checkpointing_context,
    train_data_iterator,
):
    """Save checkpoint and decide whether to exit based on arguments (e.g., if
    --exit-duration-in-mins is set). Actual exit happens in main training loop
    based on the return value of this function."""
    args = get_args()
    timers = get_timers()

    # Exit based on signal handler.
    saved_checkpoint = False
    if args.exit_signal_handler:
        signal_handler = get_signal_handler()
        if any(signal_handler.signals_received()):
            if args.save:
                save_checkpoint_and_time(
                    iteration,
                    model,
                    optimizer,
                    opt_param_scheduler,
                    num_floating_point_operations_so_far,
                    checkpointing_context,
                    train_data_iterator=train_data_iterator,
                )
            print_datetime('exiting program after receiving SIGTERM.')

            return True

    # Regular save (persistent and non-persistent).
    if args.save and args.save_interval and iteration % args.save_interval == 0:
        save_checkpoint_and_time(
            iteration,
            model,
            optimizer,
            opt_param_scheduler,
            num_floating_point_operations_so_far,
            checkpointing_context,
            train_data_iterator=train_data_iterator,
        )
        saved_checkpoint = True

    elif (
        args.save
        and args.non_persistent_save_interval
        and iteration % args.non_persistent_save_interval == 0
    ):
        save_checkpoint_and_time(
            iteration,
            model,
            optimizer,
            opt_param_scheduler,
            num_floating_point_operations_so_far,
            checkpointing_context,
            non_persistent_ckpt=True,
            train_data_iterator=train_data_iterator,
        )
        saved_checkpoint = True

    # Exit based on duration.
    if args.exit_duration_in_mins:
        train_time = (time.time() - _TRAIN_START_TIME) / 60.0
        done_cuda = torch.tensor(
            [train_time > args.exit_duration_in_mins], dtype=torch.int, device='cuda'
        )
        torch.distributed.all_reduce(done_cuda, op=torch.distributed.ReduceOp.MAX)
        done = done_cuda.item()
        if done:
            if args.save and not saved_checkpoint:
                save_checkpoint_and_time(
                    iteration,
                    model,
                    optimizer,
                    opt_param_scheduler,
                    num_floating_point_operations_so_far,
                    checkpointing_context,
                    train_data_iterator=train_data_iterator,
                )
            print_datetime(f'exiting program after {train_time} minutes')

            return True

    # Exit based on iterations.
    if args.exit_interval and iteration % args.exit_interval == 0:
        if args.save and not saved_checkpoint:
            save_checkpoint_and_time(
                iteration,
                model,
                optimizer,
                opt_param_scheduler,
                num_floating_point_operations_so_far,
                checkpointing_context,
                train_data_iterator=train_data_iterator,
            )
        torch.distributed.barrier()
        print_datetime(f'exiting program at iteration {iteration}')

        return True

    return False


def train(
    forward_step_func,
    model,
    optimizer,
    opt_param_scheduler,
    train_data_iterator,
    valid_data_iterator,
    process_non_loss_data_func,
    config,
    checkpointing_context,
    non_loss_data_func,
    extra_valid_dataset_provider=None):
    """Training function: run train_step desired number of times, run validation, checkpoint."""
    args = get_args()
    timers = get_timers()
    one_logger = get_one_logger()

    if args.run_workload_inspector_server:
        try:
            from workload_inspector.utils.webserver import run_server
            import threading

            threading.Thread(
                target=run_server, daemon=True, args=(torch.distributed.get_rank(),)
            ).start()
        except ModuleNotFoundError:
            print_rank_0("workload inspector module not found.")

    # Write args to tensorboard
    write_args_to_tensorboard()

    # Turn on training mode which enables dropout.
    for model_module in model:
        model_module.train()

    # Tracking loss.
    total_loss_dict = {}

    # Iterations.
    iteration = args.iteration
    # Make sure rerun_state_machine has the right iteration loaded from checkpoint.
    rerun_state_machine = get_rerun_state_machine()
    if rerun_state_machine.current_iteration != iteration:
        print_rank_0(f"Setting rerun_state_machine.current_iteration to {iteration}...")
        rerun_state_machine.current_iteration = iteration

    # Track E2E metrics at the start of training.
    one_logger_utils.on_train_start(
        iteration=iteration,
        consumed_train_samples=args.consumed_train_samples,
        train_samples=args.train_samples,
        seq_length=args.seq_length,
        train_iters=args.train_iters,
        save=args.save,
        async_save=args.async_save,
        log_throughput=args.log_throughput,
        num_floating_point_operations_so_far=args.num_floating_point_operations_so_far,
    )

    num_floating_point_operations_so_far = args.num_floating_point_operations_so_far

    # Setup some training config params.
    config.grad_scale_func = optimizer.scale_loss
    config.timers = timers
    if isinstance(model[0], (custom_FSDP, DDP)) and args.overlap_grad_reduce:
        assert config.no_sync_func is None, (
            'When overlap_grad_reduce is True, config.no_sync_func must be None; '
            'a custom no_sync_func is not supported when overlapping grad-reduce'
        )
        config.no_sync_func = [model_chunk.no_sync for model_chunk in model]
        if len(model) == 1:
            config.no_sync_func = config.no_sync_func[0]
        if args.align_grad_reduce:
            config.grad_sync_func = [model_chunk.start_grad_sync for model_chunk in model]
            if len(model) == 1:
                config.grad_sync_func = config.grad_sync_func[0]
    if args.overlap_param_gather and args.align_param_gather:
        config.param_sync_func = [model_chunk.start_param_sync for model_chunk in model]
        if len(model) == 1:
            config.param_sync_func = config.param_sync_func[0]
    
    if args.schedules_method == "dualpipev":
        config.finalize_model_grads_func = finalize_model_grads_for_dualpipev
    else:
        config.finalize_model_grads_func = finalize_model_grads

    timers('interval-time', log_level=0).start(barrier=True)
    print_datetime('before the start of training step')
    report_memory_flag = True
    pre_hook_enabled = False
    should_exit = False
    exit_code = 0

    if args.manual_gc:
        # Disable the default garbage collector and perform the collection manually.
        # This is to align the timing of garbage collection across ranks.
        assert (
            args.manual_gc_interval >= 0
        ), 'Manual garbage collection interval should be larger than or equal to 0'
        gc.disable()
        gc.collect()

    # Singleton initialization of straggler detector.
    if args.log_straggler:
        global stimer
        world = torch.distributed.get_world_size()
        rank = torch.distributed.get_rank()
        mmcnt = args.straggler_minmax_count
        stimer.configure(
            world,
            rank,
            mmcnt=mmcnt,
            enabled=not args.disable_straggler_on_startup,
            port=args.straggler_ctrlr_port,
        )
    num_floating_point_operations_since_last_log_event = 0.0

    num_microbatches = get_num_microbatches()

    wandb_writer = get_wandb_writer()
    if wandb_writer and args.wandb_log_model:
        # wandb.watch's log_freg needs to take the accumulated number of microbatches into account
        log_freq = args.wandb_log_model_interval * num_microbatches
        wandb_writer.watch(unwrap_model(model), log="all", log_freq=log_freq)

    eval_duration = 0.0
    eval_iterations = 0
    extra_eval_duration = 0.0
    extra_eval_iterations = 0

    def get_e2e_base_metrics():
        """Get base metrics values for one-logger to calculate E2E tracking metrics."""
        num_floating_point_operations_since_current_train_start = (
            num_floating_point_operations_so_far - args.num_floating_point_operations_so_far
        )
        return {
            'iteration': iteration,
            'train_duration': timers('interval-time').active_time(),
            'eval_duration': eval_duration,
            'eval_iterations': eval_iterations,
            'total_flops_since_current_train_start': num_floating_point_operations_since_current_train_start,
            'num_floating_point_operations_so_far': num_floating_point_operations_so_far,
            'consumed_train_samples': args.consumed_train_samples,
            'world_size': args.world_size,
            'seq_length': args.seq_length,
            'extra_eval_duration': extra_eval_duration,
            'extra_eval_iterations': extra_eval_iterations,
        }
    # Cache into one-logger for callback.
    if one_logger:
        with one_logger.get_context_manager():
            one_logger.store_set('get_e2e_base_metrics', get_e2e_base_metrics)

    prof = None
    if (
        args.profile
        and torch.distributed.get_rank() in args.profile_ranks
        and args.use_pytorch_profiler
    ):
        prof = torch.profiler.profile(
            schedule=torch.profiler.schedule(
                wait=max(args.profile_step_start - 1, 0),
                warmup=1 if args.profile_step_start > 0 else 0,
                active=args.profile_step_end - args.profile_step_start,
                repeat=1,
            ),
            on_trace_ready=torch.profiler.tensorboard_trace_handler(args.tensorboard_dir),
            record_shapes=True,
            with_stack=True,
        )
        prof.start()

    start_iteration = iteration
    # Disable forward pre-hook to start training to ensure that errors in checkpoint loading
    # or random initialization don't propagate to all ranks in first all-gather (which is a
    # no-op if things work correctly).
    if should_disable_forward_pre_hook(args):
        disable_forward_pre_hook(model, param_sync=False)
        # Also remove param_sync_func temporarily so that sync calls made in
        # `forward_backward_func` are no-ops.
        param_sync_func = config.param_sync_func
        config.param_sync_func = None
        pre_hook_enabled = False
    # Also, check weight hash across DP replicas to be very pedantic.
    if args.check_weight_hash_across_dp_replicas_interval is not None:
        assert check_param_hashes_across_dp_replicas(
            model, cross_check=True
        ), "Parameter hashes not matching across DP replicas"
        torch.distributed.barrier()
        print_rank_0(f">>> Weight hashes match after {iteration} iterations...")

    # Run training iterations till done.
    while iteration < args.train_iters:
        if args.profile and torch.distributed.get_rank() in args.profile_ranks:
            if args.use_pytorch_profiler:
                prof.step()
            elif iteration == args.profile_step_start:
                torch.cuda.cudart().cudaProfilerStart()
                torch.autograd.profiler.emit_nvtx(record_shapes=True).__enter__()

        ft_integration.on_checkpointing_start()
        maybe_finalize_async_save(blocking=False)
        ft_integration.on_checkpointing_end(is_async_finalization=True)

        # Update number of microbatches first without consistency check to decide if a
        # checkpoint should be saved. If the number of microbatches is different
        # from the previous iteration, save a checkpoint. Then run consistency check
        # to make sure training configuration is still valid.
        update_num_microbatches(args.consumed_train_samples, consistency_check=False, verbose=True)
        if get_num_microbatches() != num_microbatches and iteration != 0 \
            and args.save_when_num_microbatches_change:
            assert get_num_microbatches() > num_microbatches, \
                (f"Number of microbatches should be increasing due to batch size rampup; "
                 f"instead going from {num_microbatches} to {get_num_microbatches()}")
            if args.save is not None:
                save_checkpoint_and_time(
                    iteration,
                    model,
                    optimizer,
                    opt_param_scheduler,
                    num_floating_point_operations_so_far,
                    checkpointing_context,
                    train_data_iterator=train_data_iterator,
                )
        num_microbatches = get_num_microbatches()
        update_num_microbatches(args.consumed_train_samples, consistency_check=True, verbose=True)

        # Completely skip iteration if needed.
        if iteration in args.iterations_to_skip:
            # Dummy train_step to fast forward train_data_iterator.
            dummy_train_step(train_data_iterator)
            iteration += 1
            batch_size = (
                mpu.get_data_parallel_world_size() * args.micro_batch_size * get_num_microbatches()
            )
            args.consumed_train_samples += batch_size
            args.skipped_train_samples += batch_size
            continue

        # Run training step.
        args.curr_iteration = iteration

        ########## FlagScale Begin ##########
        if args.skip_samples_range or args.skip_iters_range:
            current_global_batch_size = get_current_global_batch_size()
            start_skip_iteration = 0
            end_skip_iteration = 0
            if args.skip_samples_range:
                if args.consumed_train_samples + current_global_batch_size > args.skip_samples_range[0] and args.consumed_train_samples < args.skip_samples_range[1]:
                    num_skipped_iters = (args.skip_samples_range[1] - args.consumed_train_samples + current_global_batch_size - 1) // current_global_batch_size
                    args.skip_samples_range[1] = args.consumed_train_samples + num_skipped_iters * current_global_batch_size
                    start_skip_iteration = iteration
                    end_skip_iteration = iteration + num_skipped_iters
            else:
                if iteration >= args.skip_iters_range[0] and iteration < args.skip_iters_range[1]:
                    start_skip_iteration = iteration
                    end_skip_iteration = args.skip_iters_range[1]
            while iteration >= start_skip_iteration and iteration < end_skip_iteration:
                if mpu.is_pipeline_first_stage() or mpu.is_pipeline_last_stage():
                    for _ in range(get_num_microbatches()):
                        _ = next(train_data_iterator)
                args.consumed_train_samples += mpu.get_data_parallel_world_size() * \
                                           args.micro_batch_size * \
                                           get_num_microbatches()
                update_num_microbatches(args.consumed_train_samples, consistency_check=True, verbose=True)
                iteration += 1

            args.curr_iteration = iteration
            if rerun_state_machine.current_iteration != iteration:
                print_rank_0(f"Setting rerun_state_machine.current_iteration to {iteration}...")
                rerun_state_machine.current_iteration = iteration
        ########## FlagScale end ##########

        ft_integration.on_training_step_start()
<<<<<<< HEAD
        if args.schedules_method == "dualpipev":
            loss_dict, skipped_iter, should_checkpoint, should_exit, exit_code, grad_norm, num_zeros_in_grad = \
                train_step_for_dualpipev(forward_step_func,
                        train_data_iterator,
                        model,
                        optimizer,
                        opt_param_scheduler,
                        config)
            print(f"train step for dualpipev output is loss_dict: {loss_dict}, skipped_iter: {skipped_iter}, should_checkpoint: {should_checkpoint}")
            print(f"train step for dualpipev output is should_exit: {should_exit}, exit_code: {exit_code}, grad_norm: {grad_norm}, num_zeros_in_grad: {num_zeros_in_grad}")
        else:
            loss_dict, skipped_iter, should_checkpoint, should_exit, exit_code, grad_norm, num_zeros_in_grad = \
                train_step(forward_step_func,
                        train_data_iterator,
                        model,
                        optimizer,
                        opt_param_scheduler,
                        config)
=======
        (
            loss_dict,
            skipped_iter,
            should_checkpoint,
            should_exit,
            exit_code,
            grad_norm,
            num_zeros_in_grad,
        ) = train_step(
            forward_step_func, train_data_iterator, model, optimizer, opt_param_scheduler, config
        )
>>>>>>> e6e56437
        ft_integration.on_training_step_end()
        if should_checkpoint:
            save_checkpoint_and_time(
                iteration,
                model,
                optimizer,
                opt_param_scheduler,
                num_floating_point_operations_so_far,
                checkpointing_context,
                train_data_iterator=train_data_iterator,
            )
        if should_exit:
            break

        # Enable forward pre-hooks after first set of forward and backward passes.
        # When running in fp16, skip all NaN iterations until steady-state loss scaling value
        # is reached.
        if iteration == start_iteration:
            if skipped_iter:
                # Only enable forward pre-hook after a training step has successfully run. Relevant
                # for fp16 codepath where first XX iterations are skipped until steady-state loss
                # scale value is reached.
                start_iteration = iteration + 1
            else:
                # Enable forward pre-hook after training step has successfully run. All subsequent
                # forward passes will use the forward pre-hook / `param_sync_func` in
                # `forward_backward_func`.
                if should_disable_forward_pre_hook(args):
                    enable_forward_pre_hook(model)
                    config.param_sync_func = param_sync_func
                    pre_hook_enabled = True

        iteration += 1
        batch_size = (
            mpu.get_data_parallel_world_size() * args.micro_batch_size * get_num_microbatches()
        )
        args.consumed_train_samples += batch_size
        num_skipped_samples_in_batch = (
            get_current_global_batch_size() - get_current_running_global_batch_size()
        )
        if args.decrease_batch_size_if_needed:
            assert num_skipped_samples_in_batch >= 0
        else:
            assert num_skipped_samples_in_batch == 0
        args.skipped_train_samples += num_skipped_samples_in_batch
        num_floating_point_operations_in_batch = num_floating_point_operations(args, batch_size)
        num_floating_point_operations_so_far += num_floating_point_operations_in_batch
        num_floating_point_operations_since_last_log_event += num_floating_point_operations_in_batch

        # Logging.
        if not optimizer.is_stub_optimizer:
            loss_scale = optimizer.get_loss_scale().item()
        else:
            loss_scale = 1.0
        params_norm = None

        if args.log_params_norm:
            params_norm = calc_params_l2_norm(model)
        learning_rate = None
        decoupled_learning_rate = None
        for param_group in optimizer.param_groups:
            if param_group['is_decoupled_lr']:
                decoupled_learning_rate = param_group['lr']
            else:
                learning_rate = param_group['lr']
        report_memory_flag = training_log(
            loss_dict,
            total_loss_dict,
            learning_rate,
            decoupled_learning_rate,
            iteration,
            loss_scale,
            report_memory_flag,
            skipped_iter,
            grad_norm,
            params_norm,
            num_zeros_in_grad,
        )

        # Evaluation.
        if args.eval_interval and iteration % args.eval_interval == 0 and args.do_valid:
            timers('interval-time').stop()
            if should_disable_forward_pre_hook(args):
                disable_forward_pre_hook(model)
                pre_hook_enabled = False
            if args.manual_gc and args.manual_gc_eval:
                # Collect all objects.
                gc.collect()
            prefix = f'iteration {iteration}'
            timers('eval-time', log_level=0).start(barrier=True)
            evaluate_and_print_results(
                prefix,
                forward_step_func,
                valid_data_iterator,
                model,
                iteration,
                process_non_loss_data_func,
                config,
                verbose=False,
                write_to_tensorboard=True,
                non_loss_data_func=non_loss_data_func,
            )
            eval_duration += timers('eval-time').elapsed()
            eval_iterations += args.eval_iters
            timers('eval-time').stop()
            one_logger_utils.track_e2e_metrics()

            if args.manual_gc and args.manual_gc_eval:
                # Collect only the objects created and used in evaluation.
                gc.collect(generation=0)
            if should_disable_forward_pre_hook(args):
                enable_forward_pre_hook(model)
                pre_hook_enabled = True
            timers('interval-time', log_level=0).start(barrier=True)


        # Extra Evaluation =====================================================================
        if args.extra_eval_interval and iteration % args.extra_eval_interval == 0:
            # NOTE(zhaoyinglia): Must rebuild the dataloaders for extra validation here,
            # to guarantee extra validation start from extra_iter=0 every time,
            # but we don't need to rebuild the datasets.
            if args.virtual_pipeline_model_parallel_size is not None:
                extra_valid_data_iterator = []
                for i in range(len(model)):
                    mpu.set_virtual_pipeline_model_parallel_rank(i)
                    extra_iterators = build_extra_valid_data_iterators(
                        extra_valid_dataset_provider)
                    extra_valid_data_iterator.append(extra_iterators)
            elif args.schedules_method == 'dualpipev':
                extra_valid_data_iterator = []
                for _ in range(2):
                    extra_iterators = build_extra_valid_data_iterators(
                        extra_valid_dataset_provider)
                    extra_valid_data_iterator.append(extra_iterators)
            else:
                extra_valid_data_iterator = build_extra_valid_data_iterators(
                    extra_valid_dataset_provider)
            timers('interval-time').stop()
            # do_extra_valid flag is used to indicate that we are doing extra validation
            # and is set in the build_extra_valid_data_iterators function
            if getattr(args, "do_extra_valid", False):
                if args.use_distributed_optimizer and args.overlap_param_gather:
                    disable_forward_pre_hook(model)
                if args.manual_gc and args.manual_gc_eval:
                    # Collect all objects.
                    gc.collect()
                prefix = 'iteration {}'.format(iteration)
                for extra_valid_index, extra_valid_data_itr in enumerate(extra_valid_data_iterator):
                    timers('extra-eval-time', log_level=0).start(barrier=True)
                    extra_eval_iters = args.extra_eval_iters_list[extra_valid_index]
                    extra_evaluate_and_print_results(extra_valid_index, prefix, forward_step_func,
                                                     extra_valid_data_itr, model,
                                                     iteration, process_non_loss_data_func,
                                                     config, verbose=False, write_to_tensorboard=True,
                                                     non_loss_data_func=non_loss_data_func)
                    extra_eval_duration += timers('extra-eval-time').elapsed()
                    extra_eval_iterations += extra_eval_iters
                    timers('extra-eval-time').stop()
                one_logger_utils.track_e2e_metrics()

                if args.manual_gc and args.manual_gc_eval:
                    # Collect only the objects created and used in evaluation.
                    gc.collect(generation=0)
                if args.use_distributed_optimizer and args.overlap_param_gather:
                    enable_forward_pre_hook(model)
                    pre_hook_enabled = True
                timers('interval-time', log_level=0).start(barrier=True)

                if args.enable_ft_package and ft_integration.get_rank_monitor_client() is not None:
                    ft_integration.get_rank_monitor_client(
                        ft_integration.StateMachineActions.EVAL_HEARTBEAT).send_heartbeat()
        # =======================================================================================

        # Miscellaneous post-training-step functions (e.g., FT heartbeats, GC).
        # Some of these only happen at specific iterations.
        post_training_step_callbacks(
            model,
            optimizer,
            opt_param_scheduler,
            iteration,
            prof,
            num_floating_point_operations_since_last_log_event,
        )

        # Checkpoint and decide whether to exit.
        should_exit = checkpoint_and_decide_exit(
            model,
            optimizer,
            opt_param_scheduler,
            iteration,
            num_floating_point_operations_so_far,
            checkpointing_context,
            train_data_iterator,
        )
        if should_exit:
            break

    one_logger_utils.track_e2e_metrics()

    # Flush TensorBoard, WandB writers and one-logger.
    writer = get_tensorboard_writer()
    if writer:
        writer.flush()

    # Close out pre-hooks if using distributed optimizer and overlapped param gather.
    if pre_hook_enabled:
        disable_forward_pre_hook(model)

    ft_integration.on_checkpointing_start()
    # This will finalize all unfinalized async request and terminate
    # a persistent async worker if persistent ckpt worker is enabled
    maybe_finalize_async_save(blocking=True, terminate=True)
    ft_integration.on_checkpointing_end(is_async_finalization=True)
    if args.enable_ft_package and ft_integration.get_rank_monitor_client() is not None:
        ft_integration.get_rank_monitor_client().shutdown_workload_monitoring()

    # If any exit conditions (signal handler, duration, iterations) have been reached, exit.
    if should_exit:
        wandb_writer = get_wandb_writer()
        if wandb_writer:
            wandb_writer.finish()
        ft_integration.shutdown()
        one_logger_utils.finish()
        sys.exit(exit_code)

    return iteration, num_floating_point_operations_so_far


def evaluate(
    forward_step_func,
    data_iterator,
    model,
    process_non_loss_data_func,
    config,
    verbose=False,
    non_loss_data_func=None,
    extra_valid_index=None):
    """Evaluation."""
    args = get_args()
    timers = get_timers()

    timers('evaluate', log_level=0).start(barrier=True)

    if args.vision_pretraining and args.vision_pretraining_type == "dino":
        from megatron.legacy.model.vision.knn_monitor import compute_feature_bank

        compute_feature_bank(model)

    # Turn on evaluation mode which disables dropout.
    for model_module in model:
        model_module.eval()

    # Disable result validation during evaluation
    rerun_state_machine = get_rerun_state_machine()
    rerun_mode = rerun_state_machine.get_mode()
    rerun_state_machine.set_mode(RerunMode.DISABLED)

    total_loss_dict = {}

    # make validation batch size independent from training batch size
    eval_batch_size = args.global_batch_size
    eval_num_microbatches = eval_batch_size // \
        (args.micro_batch_size * args.data_parallel_size)

    if extra_valid_index is not None:
        assert getattr(args, "extra_eval_iters_list") is not None, \
            "extra_eval_iters_list must be provided if extra_valid_index is not None"
        eval_iters = args.extra_eval_iters_list[extra_valid_index]
    else:
        eval_iters = args.eval_iters

    with torch.no_grad():
        iteration = 0
        if verbose:
            print_rank_0(f'Evaluating on {args.eval_iters * eval_batch_size} samples')
        while iteration < args.eval_iters:
            iteration += 1
            if verbose:
                print_rank_0(f'Evaluating iter {iteration}/{args.eval_iters}')

            forward_backward_func = get_forward_backward_func()
            # Don't care about timing during evaluation
            config.timers = None
            ft_integration.on_eval_step_start()
            loss_dicts = forward_backward_func(
                forward_step_func=forward_step_func,
                data_iterator=data_iterator,
                model=model,
                num_microbatches=eval_num_microbatches,
                seq_length=args.seq_length,
                micro_batch_size=args.micro_batch_size,
                decoder_seq_length=args.decoder_seq_length,
                forward_only=True,
            )
            ft_integration.on_eval_step_end()
            config.timers = get_timers()

            # Empty unused memory
            if args.empty_unused_memory_level >= 1:
                torch.cuda.empty_cache()

            if mpu.is_pipeline_last_stage(ignore_virtual=True):
                # Reduce across processes.
                for key in loss_dicts[0].keys():
                    if key not in total_loss_dict:
                        total_loss_dict[key] = torch.tensor(
                            [0.0, 0.0], dtype=torch.float
                        ).cuda()
                    val = [x[key].view(-1) for x in loss_dicts]
                    if val[0].numel() == 2:
                        val = torch.vstack(val).sum(dim=0)
                        torch.distributed.all_reduce(
                            val,
                            group=mpu.get_data_parallel_group(with_context_parallel=True)
                        )
                        total_loss_dict[key] += val
                    elif val[0].numel() == 1:
                        val = torch.cat(val).sum()
                        total_loss_dict[key][0] += val
                        total_loss_dict[key][1] += len(loss_dicts)
                    else:
                        raise ValueError(f"Invalid value shape: {val[0].shape} for key {key}")

            args.consumed_valid_samples += eval_batch_size

            if args.exit_duration_in_mins:
                train_time = (time.time() - _TRAIN_START_TIME) / 60.0
                done_cuda = torch.tensor(
                    [train_time > args.exit_duration_in_mins], dtype=torch.int, device='cuda'
                )
                torch.distributed.all_reduce(done_cuda, op=torch.distributed.ReduceOp.MAX)
                done = done_cuda.item()
                if done:
                    rerun_state_machine.set_mode(rerun_mode)
                    print_rank_0('Exiting during evaluation, timelimit reached')
                    return None, None, True

        collected_non_loss_data = None
        if non_loss_data_func is not None:
            collected_non_loss_data = non_loss_data_func(model)
        elif process_non_loss_data_func is not None and is_last_rank():
            collected_non_loss_data = forward_backward_func(
                forward_step_func=forward_step_func,
                data_iterator=data_iterator,
                model=model,
                num_microbatches=get_num_microbatches(),
                seq_length=args.seq_length,
                micro_batch_size=args.micro_batch_size,
                decoder_seq_length=args.decoder_seq_length,
                forward_only=True,
                collect_non_loss_data=True,
            )

    # Move model back to the train mode.
    for model_module in model:
        model_module.train()

    for key in total_loss_dict:
        numerator, denominator = total_loss_dict[key]
        total_loss_dict[key] = numerator / denominator

    timers('evaluate').stop()
    timers.log(['evaluate'])

    rerun_state_machine.set_mode(rerun_mode)

    rerun_state_machine.set_mode(rerun_mode)

    return total_loss_dict, collected_non_loss_data, False


def evaluate_and_print_results(
    prefix,
    forward_step_func,
    data_iterator,
    model,
    iteration,
    process_non_loss_data_func,
    config,
    verbose=False,
    write_to_tensorboard=True,
    non_loss_data_func=None,
):
    """Helper function to evaluate and dump results on screen."""
    args = get_args()
    if write_to_tensorboard:
        writer = get_tensorboard_writer()
    else:
        writer = None

    wandb_writer = get_wandb_writer()

    total_loss_dict, collected_non_loss_data, timelimit = evaluate(
        forward_step_func,
        data_iterator,
        model,
        process_non_loss_data_func,
        config,
        verbose,
        non_loss_data_func,
    )
    # Timelimit hit during evaluation
    if timelimit:
        return
    string = f' validation loss at {prefix} | '
    for key in total_loss_dict:
        string += '{} value: {:.6E} | '.format(key, total_loss_dict[key].item())
        ppl = math.exp(min(20, total_loss_dict[key].item()))
        string += '{} PPL: {:.6E} | '.format(key, ppl)
        if writer:
            writer.add_scalar('{} validation'.format(key),
                              total_loss_dict[key].item(),
                              iteration)
            writer.add_scalar('{} validation vs samples'.format(key),
                              total_loss_dict[key].item(),
                              args.consumed_train_samples)
            if args.log_validation_ppl_to_tensorboard:
                writer.add_scalar('{} validation ppl'.format(key), ppl,
                                  iteration)
                writer.add_scalar('{} validation ppl vs samples'.format(key),
                                  ppl, args.consumed_train_samples)
            if wandb_writer and is_last_rank():
                wandb_writer.log({
                    '{} validation'.format(key): total_loss_dict[key].item()},
                    iteration)
                wandb_writer.log({
                    '{} validation vs samples'.format(key): args.consumed_train_samples},
                    iteration)

    if process_non_loss_data_func is not None and writer and is_last_rank():
        process_non_loss_data_func(collected_non_loss_data, iteration, writer)

    length = len(string) + 1
    print_rank_last('-' * length)
    print_rank_last(string)
    print_rank_last('-' * length)


def cyclic_iter(iter):
    while True:
        for x in iter:
            yield x


def get_train_valid_test_num_samples():
    """Train/valid/test num samples."""

    args = get_args()

    # Number of train/valid/test samples.
    if args.train_samples:
        train_samples = args.train_samples
    else:
        train_samples = args.train_iters * args.global_batch_size
    eval_iters = (args.train_iters // args.eval_interval + 1) * args.eval_iters
    test_iters = args.eval_iters

    return (train_samples, eval_iters * args.global_batch_size, test_iters * args.global_batch_size)


def build_train_valid_test_datasets(build_train_valid_test_datasets_provider):
    """Build pretraining datasets."""
    train_valid_test_num_samples = get_train_valid_test_num_samples()
    print_rank_0(' > datasets target sizes (minimum size):')
    print_rank_0('    train:      {}'.format(train_valid_test_num_samples[0]))
    print_rank_0('    validation: {}'.format(train_valid_test_num_samples[1]))
    print_rank_0('    test:       {}'.format(train_valid_test_num_samples[2]))
    return build_train_valid_test_datasets_provider(train_valid_test_num_samples)


def build_train_valid_test_data_loaders(build_train_valid_test_datasets_provider):
    """Build pretraining data loaders."""

    args = get_args()

    (train_dataloader, valid_dataloader, test_dataloader) = (None, None, None)

    print_rank_0('> building train, validation, and test datasets ...')

    # Backward compatibility, assume fixed batch size.
    if args.iteration > 0 and args.consumed_train_samples == 0:
        assert (
            args.train_samples is None
        ), 'Only backward compatiblity support for iteration-based training'
        args.consumed_train_samples = args.iteration * args.global_batch_size
    if args.iteration > 0 and args.consumed_valid_samples == 0:
        if args.train_samples is None:
            args.consumed_valid_samples = (
                (args.iteration // args.eval_interval) * args.eval_iters * args.global_batch_size
            )

    # Rely on distributed-aware core datasets, temporary
    is_distributed = getattr(build_train_valid_test_datasets_provider, "is_distributed", False)

    # Construct the data pipeline
    if is_distributed or mpu.get_tensor_model_parallel_rank() == 0:

        # Build datasets.
        train_ds, valid_ds, test_ds = build_train_valid_test_datasets(
            build_train_valid_test_datasets_provider
        )
        # Build dataloders.
        train_dataloader = build_pretraining_data_loader(train_ds, args.consumed_train_samples)
        if args.skip_train:
            valid_dataloader = build_pretraining_data_loader(valid_ds, 0)
        else:
            valid_dataloader = build_pretraining_data_loader(valid_ds, args.consumed_valid_samples)
        test_dataloader = build_pretraining_data_loader(test_ds, 0)

        # Flags to know if we need to do training/validation/testing.
        do_train = train_dataloader is not None and args.train_iters > 0
        do_valid = valid_dataloader is not None and args.eval_iters > 0
        do_test = test_dataloader is not None and args.eval_iters > 0
        flags = torch.tensor(
            [int(do_train), int(do_valid), int(do_test)],
            dtype=torch.long, device=get_device_type_for_comm())
    else:
        flags = torch.tensor([0, 0, 0], dtype=torch.long, device=get_device_type_for_comm())

    torch.distributed.broadcast(flags, 0)

    args.do_train = getattr(args, "do_train", False) or flags[0].item()
    args.do_valid = getattr(args, "do_valid", False) or flags[1].item()
    args.do_test = getattr(args, "do_test", False) or flags[2].item()

    return train_dataloader, valid_dataloader, test_dataloader


def build_train_valid_test_data_iterators(build_train_valid_test_datasets_provider):
    """Build pretraining data iterators."""

    args = get_args()

    # Build loaders.
    train_dataloader, valid_dataloader, test_dataloader = build_train_valid_test_data_loaders(
        build_train_valid_test_datasets_provider
    )

    # Build iterators.
    dl_type = args.dataloader_type
    assert dl_type in ['single', 'cyclic', 'external']

    def _get_iterator(dataloader_type, dataloader):
        """Return dataset iterator."""
        if dataloader_type == "single":
            return RerunDataIterator(iter(dataloader))
        elif dataloader_type == "cyclic":
            return RerunDataIterator(iter(cyclic_iter(dataloader)))
        elif dataloader_type == "external":
            # External dataloader is passed through. User is expected to define how to iterate.
            if isinstance(dataloader, list):
                return [RerunDataIterator(d) for d in dataloader]
            else:
                return RerunDataIterator(dataloader)
        else:
            raise RuntimeError("unexpected dataloader type")

    if train_dataloader is not None:
        train_data_iterator = _get_iterator(dl_type, train_dataloader)
    else:
        train_data_iterator = None

    if valid_dataloader is not None:
        valid_data_iterator = _get_iterator(dl_type, valid_dataloader)
    else:
        valid_data_iterator = None

    if test_dataloader is not None:
        test_data_iterator = _get_iterator(dl_type, test_dataloader)
    else:
        test_data_iterator = None

    return train_data_iterator, valid_data_iterator, test_data_iterator


def should_disable_forward_pre_hook(args):
    """Block forward pre-hook for certain configurations."""
    return not args.use_custom_fsdp and args.use_distributed_optimizer and args.overlap_param_gather<|MERGE_RESOLUTION|>--- conflicted
+++ resolved
@@ -1838,7 +1838,6 @@
     return {}, skipped_iter, should_checkpoint, should_exit, exit_code, grad_norm, num_zeros_in_grad
 
 
-<<<<<<< HEAD
 def train_step_for_dualpipev(forward_step_func, data_iterator,
                model, optimizer, opt_param_scheduler, config):
     """Single training step."""
@@ -1914,29 +1913,34 @@
         # Average loss across microbatches.
         loss_reduced = {}
         for key in losses_reduced[0].keys():
-            numerator = 0
-            denominator = 0
-            for x in losses_reduced:
-                val = x[key]
+            val = [x[key].view(-1) for x in losses_reduced]
+            if val[0].numel() == 2:
                 # there is one dict per microbatch. in new reporting, we average
                 # over the total number of tokens across the global batch.
-                if isinstance(val, tuple) or isinstance(val, list):
-                    numerator += val[0]
-                    denominator += val[1]
-                else:
-                    # legacy behavior. we average over the number of microbatches,
-                    # and so the denominator is 1.
-                    numerator += val
-                    denominator += 1
-            loss_reduced[key] = numerator / denominator
-        return loss_reduced, skipped_iter, should_checkpoint, should_exit, exit_code, grad_norm, num_zeros_in_grad
+                val = torch.vstack(val).sum(dim=0)
+                torch.distributed.all_reduce(
+                    val,
+                    group=mpu.get_data_parallel_group(with_context_parallel=True)
+                )
+                loss_reduced[key] = val[0] / val[1]
+            elif val[0].numel() == 1:
+                # legacy behavior, we average over the number of microbatches
+                val = torch.cat(val).mean()
+                loss_reduced[key] = val
+            else:
+                raise ValueError(f"Invalid value shape: {val[0].shape} for key {key}")
+        return (
+            loss_reduced,
+            skipped_iter,
+            should_checkpoint,
+            should_exit,
+            exit_code,
+            grad_norm,
+            num_zeros_in_grad,
+        )
     return {}, skipped_iter, should_checkpoint, should_exit, exit_code, grad_norm, num_zeros_in_grad
 
 
-def training_log(loss_dict, total_loss_dict, learning_rate, decoupled_learning_rate, iteration,
-                 loss_scale, report_memory_flag, skipped_iter,
-                 grad_norm, params_norm, num_zeros_in_grad):
-=======
 def training_log(
     loss_dict,
     total_loss_dict,
@@ -1950,7 +1954,6 @@
     params_norm,
     num_zeros_in_grad,
 ):
->>>>>>> e6e56437
     """Log training information such as losses, timing, ...."""
     args = get_args()
     timers = get_timers()
@@ -2776,7 +2779,6 @@
         ########## FlagScale end ##########
 
         ft_integration.on_training_step_start()
-<<<<<<< HEAD
         if args.schedules_method == "dualpipev":
             loss_dict, skipped_iter, should_checkpoint, should_exit, exit_code, grad_norm, num_zeros_in_grad = \
                 train_step_for_dualpipev(forward_step_func,
@@ -2788,26 +2790,17 @@
             print(f"train step for dualpipev output is loss_dict: {loss_dict}, skipped_iter: {skipped_iter}, should_checkpoint: {should_checkpoint}")
             print(f"train step for dualpipev output is should_exit: {should_exit}, exit_code: {exit_code}, grad_norm: {grad_norm}, num_zeros_in_grad: {num_zeros_in_grad}")
         else:
-            loss_dict, skipped_iter, should_checkpoint, should_exit, exit_code, grad_norm, num_zeros_in_grad = \
-                train_step(forward_step_func,
-                        train_data_iterator,
-                        model,
-                        optimizer,
-                        opt_param_scheduler,
-                        config)
-=======
-        (
-            loss_dict,
-            skipped_iter,
-            should_checkpoint,
-            should_exit,
-            exit_code,
-            grad_norm,
-            num_zeros_in_grad,
-        ) = train_step(
-            forward_step_func, train_data_iterator, model, optimizer, opt_param_scheduler, config
-        )
->>>>>>> e6e56437
+            (
+                loss_dict,
+                skipped_iter,
+                should_checkpoint,
+                should_exit,
+                exit_code,
+                grad_norm,
+                num_zeros_in_grad,
+            ) = train_step(
+                forward_step_func, train_data_iterator, model, optimizer, opt_param_scheduler, config
+            )
         ft_integration.on_training_step_end()
         if should_checkpoint:
             save_checkpoint_and_time(
