--- conflicted
+++ resolved
@@ -176,7 +176,6 @@
                 ):
                     offset -= 1
             else:
-<<<<<<< HEAD
                 from megatron.training import get_args
                 args = get_args()
                 if args.schedules_method != "dualpipev":
@@ -185,7 +184,9 @@
                     # Reduce the offset of embedding layer from the total layer number
                     if (
                         config.account_for_embedding_in_pipeline_split
-                        and not parallel_state.is_pipeline_first_stage()
+                        and not parallel_state.is_pipeline_first_stage(
+                            ignore_virtual=False, vp_stage=vp_stage
+                        )
                     ):
                         offset -= 1
                 else:
@@ -194,18 +195,6 @@
                         offset = pipeline_rank * num_layers_per_pipeline_rank
                     else:
                         offset = config.num_layers - ((pipeline_rank+1) * num_layers_per_pipeline_rank)
-=======
-                offset = pipeline_rank * num_layers_per_pipeline_rank
-
-                # Reduce the offset of embedding layer from the total layer number
-                if (
-                    config.account_for_embedding_in_pipeline_split
-                    and not parallel_state.is_pipeline_first_stage(
-                        ignore_virtual=False, vp_stage=vp_stage
-                    )
-                ):
-                    offset -= 1
->>>>>>> e6e56437
     else:
         offset = 0
     return offset
