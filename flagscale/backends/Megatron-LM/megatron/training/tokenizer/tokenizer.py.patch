diff --git a/megatron/training/tokenizer/tokenizer.py b/megatron/training/tokenizer/tokenizer.py
<<<<<<< HEAD
index b1aad681..0b6dfbb0 100644
--- a/megatron/training/tokenizer/tokenizer.py
+++ b/megatron/training/tokenizer/tokenizer.py
@@ -14,6 +14,7 @@ from megatron.core.datasets.megatron_tokenizer import MegatronLegacyTokenizer
=======
index 5cf222cc..35ad2b85 100644
--- a/megatron/training/tokenizer/tokenizer.py
+++ b/megatron/training/tokenizer/tokenizer.py
@@ -11,9 +11,10 @@ from pathlib import Path
 from typing import Dict, List, Optional
>>>>>>> bf782e57
 
 from megatron.core.datasets.megatron_tokenizer import MegatronTokenizer
-
+from .rwkv_tokenization import RWKVTokenizer
 from .bert_tokenization import FullTokenizer as FullBertTokenizer
 from .gpt2_tokenization import GPT2Tokenizer
+from .gpt2_tokenization import AquilaTokenizer
 from megatron.training.tokenizer.multimodal_tokenizer import MultimodalTokenizer
 from megatron.training.tokenizer.sft_tokenizer import SFTTokenizer
 
<<<<<<< HEAD
@@ -104,6 +105,31 @@ def build_tokenizer(args, **kwargs):
=======
@@ -63,6 +64,9 @@ def build_tokenizer(args, **kwargs):
             num_special_tokens=args.tiktoken_num_special_tokens,
             special_tokens=args.tiktoken_special_tokens,
         )
+    elif args.tokenizer_type == "RWKVTokenizer":
+        assert args.tokenizer_path is not None, "vocab_file must be provided for RWKV tokenizer"
+        tokenizer = RWKVTokenizer(args.tokenizer_path)
     elif args.tokenizer_type == 'NullTokenizer':
         assert args.vocab_size is not None
         tokenizer = _NullTokenizer(args.vocab_size)
@@ -102,6 +106,31 @@ def build_tokenizer(args, **kwargs):
>>>>>>> bf782e57
     elif args.tokenizer_type == 'NullMultimodalTokenizer':
         assert args.vocab_size is not None
         tokenizer = _NullMultimodalTokenizer(args.vocab_size)
+    elif args.tokenizer_type == 'AquilaTokenizerFS':
+        assert args.vocab_file is not None
+        assert args.merge_file is not None
+        assert args.special_tokens_file is not None
+        tokenizer = _AquilaTokenizerFS(args.vocab_file, args.merge_file,
+                                     args.special_tokens_file)
+    elif args.tokenizer_type == "HFTokenizerFS":
+        assert args.tokenizer_path is not None
+        tokenizer = _HFTokenizerFS(args.tokenizer_path)
+    elif args.tokenizer_type == "Llama3TokenizerFS":
+        assert args.tokenizer_path is not None
+        tokenizer = _Llama3TokenizerFS(args.tokenizer_path)
+    elif args.tokenizer_type == "QwenTokenizerFS":
+        assert args.tokenizer_path is not None
+        tokenizer = _QwenTokenizerFS(args.tokenizer_path)
+    elif args.tokenizer_type == "HFTokenizersTokenizerFS":
+        assert args.tokenizer_path is not None
+        tokenizer = _HFTokenizersTokenizerFS(args.tokenizer_path)
+    elif args.tokenizer_type == "Qwen2TokenizerFS":
+        assert args.tokenizer_path is not None
+        tokenizer = _Qwen2TokenizerFS(args.tokenizer_path, args)
+    elif args.tokenizer_type == 'Qwen2VLTokenizer':
+        assert args.tokenizer_path is not None
+        tokenizer = _Qwen2VLTokenizer(args.tokenizer_path, args.extra_vocab_size)
+        args.padded_vocab_size = tokenizer.vocab_size # no padding
     else:
         raise NotImplementedError('{} tokenizer is not ' 'implemented.'.format(args.tokenizer_type))
 
<<<<<<< HEAD
@@ -604,6 +630,16 @@ class _Llama2Tokenizer(_SentencePieceTokenizer):
=======
@@ -596,6 +625,16 @@ class _Llama2Tokenizer(_SentencePieceTokenizer):
>>>>>>> bf782e57
             t = t + [self.eos_id]
         return t
 
+    def instruct_tokenize(self, s: str, bos=True, eos=False):
+        '''Default args for text completion, not chat/dialog.'''
+        assert type(s) is str
+        t = self.tokenizer.encode(s)
+        if bos:
+            t = [self.bos_id] + t
+        if eos:
+            t = t + [self.eos_id]
+        return t
+
     def detokenize(self, ids):
         return self.tokenizer.decode_ids(ids)
 
<<<<<<< HEAD
@@ -921,3 +957,276 @@ class _NullMultimodalTokenizer(MegatronLegacyTokenizer):
=======
@@ -909,3 +948,276 @@ class _NullMultimodalTokenizer(MegatronTokenizer):
>>>>>>> bf782e57
     @property
     def additional_special_tokens_ids(self):
         return None
+
+
+class _AquilaTokenizerFS(MegatronLegacyTokenizer):
+    """Aquila tokenizer."""
+
+    def __init__(self, vocab_file, merge_file, special_tokens_file):
+        super().__init__(vocab_file, merge_file, special_tokens_file)
+
+        special_tokens = []
+        if special_tokens_file:
+            special_tokens = open(special_tokens_file, encoding='utf-8').read().split('\n')[:-1]
+
+        self.tokenizer = AquilaTokenizer(vocab_file, merge_file, errors='replace',
+                                         special_tokens=special_tokens, max_len=None)
+        self.eod_id = self.tokenizer.encoder['</s>']
+        self.cls_id = self.tokenizer.encoder['[CLS]']
+        self.pad_id = self.tokenizer.encoder['<|endoftext|>']
+
+    @property
+    def vocab_size(self):
+        return len(self.tokenizer.encoder)
+
+    @property
+    def vocab(self):
+        return self.tokenizer.encoder
+
+    @property
+    def inv_vocab(self):
+        return self.tokenizer.decoder
+
+    def tokenize(self, text):
+        return self.tokenizer.encode(text)
+
+    def detokenize(self, token_ids):
+        return self.tokenizer.decode(token_ids)
+
+    @property
+    def eod(self):
+        return self.eod_id
+
+    @property
+    def cls(self):
+        return self.cls_id
+
+    @property
+    def pad(self):
+        return self.pad_id
+
+
+class _HFTokenizerFS(MegatronLegacyTokenizer):
+    """Huggingface tokenizer."""
+
+    def __init__(self, tokenizer_path):
+        name = 'HFTokenizer'
+        super().__init__(name)
+        
+        from transformers import AutoTokenizer
+        self.tokenizer = AutoTokenizer.from_pretrained(tokenizer_path, trust_remote_code=True)
+
+        self.eod_id = self.tokenizer.eos_token_id
+        self.cls_id = self.tokenizer.bos_token_id
+        self.pad_id = self.tokenizer.pad_token_id
+
+        self._inv_vocab = None
+        
+    @property
+    def vocab_size(self):
+        return self.tokenizer.vocab_size
+
+    @property
+    def vocab(self):
+        return self.tokenizer.get_vocab()
+
+    @property
+    def inv_vocab(self):
+        vocab = self.vocab()
+        if self._inv_vocab is None:
+            self._inv_vocab = {v: k for k, v in vocab.items()}
+        return self._inv_vocab
+    
+    def tokenize(self, text):
+        return self.tokenizer.encode(text)
+
+    def detokenize(self, token_ids):
+        return self.tokenizer.decode(token_ids)
+
+    @property
+    def eod(self):
+        return self.eod_id
+
+    @property
+    def cls(self):
+        return self.cls_id
+
+    @property
+    def pad(self):
+        return self.pad_id
+
+
+class _Llama3TokenizerFS(_HFTokenizerFS):
+
+    def __init__(self, tokenizer_path):
+        super().__init__(tokenizer_path)
+
+    @property
+    def vocab_size(self):
+        return self.tokenizer.vocab_size + len(self.tokenizer.get_added_vocab())
+
+
+class _QwenTokenizerFS(_HFTokenizerFS):
+    """Adapted Qwen tokenizer."""
+    
+    def __init__(self, tokenizer_path):
+        super().__init__(tokenizer_path)
+        self.eod_id = self.tokenizer.encode('<|extra_204|>')[0]
+        self.cls_id = self.tokenizer.encode('<|extra_203|>')[0]
+        self.pad_id = self.tokenizer.encode('<|endoftext|>')[0]
+
+
+class _HFTokenizersTokenizerFS(MegatronLegacyTokenizer):
+    """Tokenizer from HuggingFace Tokenizers."""
+
+    def __init__(self, json_file):
+        super().__init__(json_file)
+
+        from tokenizers import Tokenizer
+        self.tokenizer = Tokenizer.from_file(json_file)
+
+        print(f"Vocab size: {self.tokenizer.get_vocab_size()}")
+
+        self.eod_id = self.tokenizer.token_to_id("<|endoftext|>")
+        self.pad_id = self.tokenizer.token_to_id("<|padding|>")
+
+        self._inv_vocab = None
+
+    @property
+    def vocab_size(self):
+        return self.tokenizer.get_vocab_size() 
+
+    @property
+    def vocab(self):
+        return self.tokenizer.get_vocab()
+
+    @property
+    def inv_vocab(self):
+        # return self.tokenizer.decoder
+        vocab = self.vocab()
+        if self._inv_vocab is None:
+            self._inv_vocab = {v: k for k, v in vocab.items()}
+        return self._inv_vocab 
+
+    def tokenize(self, text):
+        return self.tokenizer.encode(text)
+
+    def detokenize(self, token_ids):
+        return self.tokenizer.decode(token_ids)
+
+    @property
+    def eod(self):
+        return self.eod_id
+
+    @property
+    def pad(self):
+        return self.pad_id
+
+
+class _Qwen2TokenizerFS(_HFTokenizerFS):
+    """Adapted Qwen tokenizer."""
+
+    def __init__(self, tokenizer_path, args):
+        super().__init__(tokenizer_path)
+        self.eod_id = self.tokenizer.encode('<|extra_204|>')[0]
+        self.cls_id = self.tokenizer.encode('<|extra_203|>')[0]
+        self.pad_id = self.tokenizer.encode('<|endoftext|>')[0]
+        assert args.vocab_size is not None
+        self._vocab_size = args.vocab_size
+
+    @property
+    def vocab_size(self):
+        return self._vocab_size
+
+
+class _Qwen2VLTokenizer(MegatronLegacyTokenizer):
+    def __init__(self, tokenizer_path, extra_vocab_size):
+        super().__init__(tokenizer_path)
+        from transformers import AutoTokenizer
+        self.tokenizer = AutoTokenizer.from_pretrained(
+            tokenizer_path,
+            padding_side="right",
+            use_fast=True,
+            split_special_tokens=False,
+            trust_remote_code=True,
+            revision = "main",
+            token = None,
+        )
+        self.extra_vocab_size = extra_vocab_size
+        self.special_tokens_map = {k:v for k, v in zip(self.tokenizer.all_special_tokens, self.tokenizer.all_special_ids)}
+        self.image_token = '<|image_pad|>'
+        self.video_token = '<|video_pad|>'
+        self.vision_start_token = '<|vision_start|>'
+        self.vision_end_token = '<|vision_end|>'
+
+        from transformers import AutoProcessor
+        self.processor = AutoProcessor.from_pretrained(
+            tokenizer_path,
+            revision = "main",
+            token = None,
+        )
+        # NOTE: In Qwen2-VL, template in chat_template.json is same within tokenizer_config.json and both can be used.
+        # However, in Qwen 2.5-VL, the two templates are different and only the one in chat_template.json is OK.
+        self.chat_template = self.processor.chat_template
+
+    def __call__(self, text, return_tensors=None,
+                    padding=None, max_length=None, truncation=None, add_special_tokens=None):
+
+        return self.tokenizer(text, return_tensors=return_tensors, padding=padding,
+                max_length=max_length, truncation=truncation, add_special_tokens=add_special_tokens)
+
+    def apply_chat_template(self, conversations, tokenize:bool=True, **kwargs):
+        return self.tokenizer.apply_chat_template(conversations, tokenize=tokenize, chat_template=self.chat_template, **kwargs)
+    
+    @property
+    def vocab_size(self):
+        return self.tokenizer.vocab_size + self.extra_vocab_size
+
+    @property
+    def vocab(self):
+        return self.tokenizer.vocab
+
+    @property
+    def inv_vocab(self):
+        return self.tokenizer.decoder
+
+    def tokenize(self, text):
+        return self.tokenizer.tokenize(text)
+
+    def detokenize(self, token_ids):
+        return self.tokenizer.decode(token_ids)
+
+    @property
+    def eod(self):
+        return self.tokenizer.eos_token_id
+
+    @property
+    def eos_token(self):
+        return self.tokenizer.eos_token
+
+    @property
+    def pad_token_id(self):
+        return self.tokenizer.pad_token_id
+
+    @property
+    def eos_token_id(self):
+        return self.tokenizer.eos_token_id
+    
+    @property
+    def image_token_id(self):
+        return self.special_tokens_map[self.image_token]
+    
+    @property
+    def video_token_id(self):
+        return self.special_tokens_map[self.video_token]
+    
+    @property
+    def vision_start_token_id(self):
+        return self.special_tokens_map[self.vision_start_token]
+    
+    @property
+    def vision_end_token_id(self):
+        return self.special_tokens_map[self.vision_end_token]
+    
+    def encode(self, x):
+        return self.tokenizer.encode(x)<|MERGE_RESOLUTION|>--- conflicted
+++ resolved
@@ -1,19 +1,11 @@
 diff --git a/megatron/training/tokenizer/tokenizer.py b/megatron/training/tokenizer/tokenizer.py
-<<<<<<< HEAD
-index b1aad681..0b6dfbb0 100644
+index b1aad6819..15fb44bb1 100644
 --- a/megatron/training/tokenizer/tokenizer.py
 +++ b/megatron/training/tokenizer/tokenizer.py
-@@ -14,6 +14,7 @@ from megatron.core.datasets.megatron_tokenizer import MegatronLegacyTokenizer
-=======
-index 5cf222cc..35ad2b85 100644
---- a/megatron/training/tokenizer/tokenizer.py
-+++ b/megatron/training/tokenizer/tokenizer.py
-@@ -11,9 +11,10 @@ from pathlib import Path
- from typing import Dict, List, Optional
->>>>>>> bf782e57
- 
- from megatron.core.datasets.megatron_tokenizer import MegatronTokenizer
--
+@@ -12,8 +12,10 @@ from typing import Dict, List, Optional
+ 
+ from megatron.core.datasets.megatron_tokenizer import MegatronLegacyTokenizer
+ 
 +from .rwkv_tokenization import RWKVTokenizer
  from .bert_tokenization import FullTokenizer as FullBertTokenizer
  from .gpt2_tokenization import GPT2Tokenizer
@@ -21,21 +13,7 @@
  from megatron.training.tokenizer.multimodal_tokenizer import MultimodalTokenizer
  from megatron.training.tokenizer.sft_tokenizer import SFTTokenizer
  
-<<<<<<< HEAD
-@@ -104,6 +105,31 @@ def build_tokenizer(args, **kwargs):
-=======
-@@ -63,6 +64,9 @@ def build_tokenizer(args, **kwargs):
-             num_special_tokens=args.tiktoken_num_special_tokens,
-             special_tokens=args.tiktoken_special_tokens,
-         )
-+    elif args.tokenizer_type == "RWKVTokenizer":
-+        assert args.tokenizer_path is not None, "vocab_file must be provided for RWKV tokenizer"
-+        tokenizer = RWKVTokenizer(args.tokenizer_path)
-     elif args.tokenizer_type == 'NullTokenizer':
-         assert args.vocab_size is not None
-         tokenizer = _NullTokenizer(args.vocab_size)
-@@ -102,6 +106,31 @@ def build_tokenizer(args, **kwargs):
->>>>>>> bf782e57
+@@ -104,6 +106,34 @@ def build_tokenizer(args, **kwargs):
      elif args.tokenizer_type == 'NullMultimodalTokenizer':
          assert args.vocab_size is not None
          tokenizer = _NullMultimodalTokenizer(args.vocab_size)
@@ -64,14 +42,13 @@
 +        assert args.tokenizer_path is not None
 +        tokenizer = _Qwen2VLTokenizer(args.tokenizer_path, args.extra_vocab_size)
 +        args.padded_vocab_size = tokenizer.vocab_size # no padding
++    elif args.tokenizer_type == "RWKVTokenizer":
++        assert args.tokenizer_path is not None, "vocab_file must be provided for RWKV tokenizer"
++        tokenizer = RWKVTokenizer(args.tokenizer_path)
      else:
          raise NotImplementedError('{} tokenizer is not ' 'implemented.'.format(args.tokenizer_type))
  
-<<<<<<< HEAD
-@@ -604,6 +630,16 @@ class _Llama2Tokenizer(_SentencePieceTokenizer):
-=======
-@@ -596,6 +625,16 @@ class _Llama2Tokenizer(_SentencePieceTokenizer):
->>>>>>> bf782e57
+@@ -604,6 +634,16 @@ class _Llama2Tokenizer(_SentencePieceTokenizer):
              t = t + [self.eos_id]
          return t
  
@@ -88,11 +65,7 @@
      def detokenize(self, ids):
          return self.tokenizer.decode_ids(ids)
  
-<<<<<<< HEAD
-@@ -921,3 +957,276 @@ class _NullMultimodalTokenizer(MegatronLegacyTokenizer):
-=======
-@@ -909,3 +948,276 @@ class _NullMultimodalTokenizer(MegatronTokenizer):
->>>>>>> bf782e57
+@@ -921,3 +961,276 @@ class _NullMultimodalTokenizer(MegatronLegacyTokenizer):
      @property
      def additional_special_tokens_ids(self):
          return None
@@ -368,4 +341,5 @@
 +        return self.special_tokens_map[self.vision_end_token]
 +    
 +    def encode(self, x):
-+        return self.tokenizer.encode(x)++        return self.tokenizer.encode(x)
+\ No newline at end of file