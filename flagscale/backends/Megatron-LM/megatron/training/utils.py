# Copyright (c) 2022, NVIDIA CORPORATION. All rights reserved.

"""General utilities."""
import json
import os
import sys
from datetime import datetime

import torch

try:
    from transformer_engine.pytorch.optimizers import multi_tensor_applier, multi_tensor_l2norm
except ImportError:
    try:
        from amp_C import multi_tensor_l2norm
        from apex.multi_tensor_apply import multi_tensor_applier
    except ImportError:

        import warnings

        warnings.warn(
            f'Transformer Engine and Apex are not installed. '
            'Falling back to local implementations of '
            'multi_tensor_applier and multi_tensor_l2norm'
        )

        from megatron.core.utils import (
            local_multi_tensor_l2_norm as multi_tensor_l2norm,
            local_multi_tensor_applier as multi_tensor_applier,
        )

from megatron.training import get_args, get_adlr_autoresume
from megatron.core import DistributedDataParallel as DDP
from megatron.core.distributed.custom_fsdp import FullyShardedDataParallel as custom_FSDP
from megatron.core import mpu
from megatron.core.datasets.utils import get_blend_from_list
from megatron.core.tensor_parallel import param_is_not_tensor_parallel_duplicate
from megatron.core.utils import (
    get_batch_on_this_cp_rank,
    get_data_parallel_group_if_dtensor,
    to_local_if_dtensor,
)
from megatron.core.transformer.module import Float16Module
from megatron.legacy.model.module import param_is_not_shared

try:
    from megatron.core.distributed import TorchFullyShardedDataParallel as torch_FSDP

    ALL_MODULE_WRAPPER_CLASSNAMES = (DDP, torch_FSDP, custom_FSDP, Float16Module)
except ImportError:
    ALL_MODULE_WRAPPER_CLASSNAMES = (DDP, custom_FSDP, Float16Module)

from flagscale.train.hetero.p2p_communication import get_device_type_for_comm

def unwrap_model(model, module_instances=ALL_MODULE_WRAPPER_CLASSNAMES):
    return_list = True
    if not isinstance(model, list):
        model = [model]
        return_list = False
    unwrapped_model = []
    for model_module in model:
        while isinstance(model_module, module_instances):
            model_module = model_module.module
        unwrapped_model.append(model_module)
    if not return_list:
        return unwrapped_model[0]
    return unwrapped_model


def calc_params_l2_norm(model, force_create_fp32_copy=False):
    """Calculate l2 norm of parameters"""
    args = get_args()
    if not isinstance(model, list):
        model = [model]
    # Seperate moe and dense params
    params_data = []
    moe_params_data = []
    sharded_params_data = []
    data_parallel_group = None

    custom_fsdp_all_param_is_shared = False
    for model_chunk in model:
        for param in model_chunk.parameters():
            data_parallel_group = get_data_parallel_group_if_dtensor(param, data_parallel_group)
            is_not_tp_duplicate = param_is_not_tensor_parallel_duplicate(param)
            if not is_not_tp_duplicate:
                continue
            assert is_not_tp_duplicate
            if hasattr(param, "fully_shard_param_local_shard"):
                param = param.fully_shard_param_local_shard
                assert [
                    getattr(p, "fully_shard_param_local_shard", None) is not None
                    for p in model_chunk.parameters()
                ]
                custom_fsdp_all_param_is_shared = True
                if param.numel() == 0:
                    continue
            if not getattr(param, 'allreduce', True):
                # TODO: Implement memory optimization for MoE parameters.
                assert param_is_not_shared(param)
                param = to_local_if_dtensor(param)
                moe_params_data.append(param.data.float() if args.bf16 else param.data)
            else:
                if param_is_not_shared(param):
                    param = to_local_if_dtensor(param)
                    if args.bf16:
                        if not force_create_fp32_copy and hasattr(param, 'main_param'):
                            if getattr(param, 'main_param_sharded', False):
                                if param.main_param is not None:
                                    sharded_params_data.append(param.main_param)
                            else:
                                params_data.append(param.main_param)
                        else:
                            # Fallback to original logic of making a fp32 copy of the
                            # parameter if `.main_param` attribute is not available.
                            params_data.append(param.data.float())
                    else:
                        params_data.append(param.data)

    # Calculate norm.
    dummy_overflow_buf = torch.tensor([0], dtype=torch.int, device='cuda')
    if len(params_data) > 0:
        norm, _ = multi_tensor_applier(
            multi_tensor_l2norm, dummy_overflow_buf, [params_data], False  # no per-parameter norm.
        )
        norm_2 = norm * norm
    else:
        norm_2 = torch.zeros((1,), dtype=torch.float32, device='cuda')

    if data_parallel_group is not None:
        torch.distributed.all_reduce(
            norm_2, op=torch.distributed.ReduceOp.SUM, group=data_parallel_group
        )

    # Add norm contribution from params with sharded main_params. These norms need to be
    # accumulated across the DP group since the main parameters are sharded because
    # of distributed optimizer.
    if len(sharded_params_data) > 0:
        dummy_overflow_buf = torch.tensor([0], dtype=torch.int, device='cuda')
        sharded_norm, _ = multi_tensor_applier(
            multi_tensor_l2norm,
            dummy_overflow_buf,
            [sharded_params_data],
            False,  # no per-parameter norm.
        )
        sharded_norm_2 = sharded_norm * sharded_norm
        # Sum over all DP groups.
        torch.distributed.all_reduce(
            sharded_norm_2, op=torch.distributed.ReduceOp.SUM, group=mpu.get_data_parallel_group()
        )
        norm_2 += sharded_norm_2

    if custom_fsdp_all_param_is_shared:
        torch.distributed.all_reduce(
            norm_2, op=torch.distributed.ReduceOp.SUM, group=mpu.get_data_parallel_group()
        )

    # Add norm contribution from expert layers in MoEs.
    if len(moe_params_data) > 0:
        moe_norm, _ = multi_tensor_applier(
            multi_tensor_l2norm,
            dummy_overflow_buf,
            [moe_params_data],
            False,  # no per-parameter norm.
        )
        moe_norm_2 = moe_norm * moe_norm

        if custom_fsdp_all_param_is_shared:
            torch.distributed.all_reduce(
                moe_norm_2,
                op=torch.distributed.ReduceOp.SUM,
                group=mpu.get_expert_data_parallel_group(),
            )
    # Account for MoE norm even if current rank doesn't have any expert params to prevent
    # hang in models with un-even numbers of MoE layers.
    # See details in https://gitlab-master.nvidia.com/ADLR/megatron-lm/-/issues/409
    else:
        moe_norm_2 = torch.zeros_like(norm_2)

    ########## FlagScale Begin ##########
    # Sum across all model-parallel GPUs(tensor + pipeline).
    mp_groups = mpu.get_model_parallel_group()
    comm_device = get_device_type_for_comm(mp_groups)
    if comm_device == "cpu":
        norm_2 = norm_2.cpu()
    if isinstance(mp_groups, list):  # hetero
        original_norm_2 = norm_2.clone().detach()
        for mp_group in mp_groups:
            norm_2.copy_(original_norm_2)
            torch.distributed.all_reduce(
                norm_2, op=torch.distributed.ReduceOp.SUM, group=mp_group
            )
        if len(moe_params_data) > 0:
            emp_groups = mpu.get_expert_tensor_model_pipeline_parallel_group()
            comm_device = get_device_type_for_comm(emp_groups)
            if comm_device == "cpu":
                moe_norm_2 = moe_norm_2.cpu()

            assert isinstance(
                emp_groups, list
            ), "emp_groups should be a list if mp_groups is a list"
            original_norm_2 = moe_norm_2.clone().detach()
            for emp_group in emp_groups:
                moe_norm_2.copy_(original_norm_2)
                torch.distributed.all_reduce(
                    moe_norm_2, op=torch.distributed.ReduceOp.SUM, group=emp_group
                )
            norm_2 += moe_norm_2
    ########## FlagScale End ##########
    else:  # original code

        # Reduce norm across model parallel groups (dense and expert).
        # Dense params should sum across all model-parallel GPUs (tensor + pipeline).
        dense_reduce_group = mpu.get_model_parallel_group()
        ranks_in_dense_reduce_group = torch.distributed.get_process_group_ranks(dense_reduce_group)
        # Expert params should sum across all model-parallel GPUs (expert + tensor + pipeline).
        expert_reduce_group = mpu.get_expert_tensor_model_pipeline_parallel_group()
        ranks_in_expert_reduce_group = torch.distributed.get_process_group_ranks(expert_reduce_group)

    # If dense and expert reduce groups are the same, sum then reduce.
    if ranks_in_dense_reduce_group == ranks_in_expert_reduce_group:
        norm_2 += moe_norm_2
        torch.distributed.all_reduce(
            norm_2, op=torch.distributed.ReduceOp.SUM, group=dense_reduce_group
        )
    # If dense and expert reduce groups are different, reduce then sum.
    else:
        torch.distributed.all_reduce(
            norm_2, op=torch.distributed.ReduceOp.SUM, group=dense_reduce_group
        )
        torch.distributed.all_reduce(
            moe_norm_2, op=torch.distributed.ReduceOp.SUM, group=expert_reduce_group
        )
        norm_2 += moe_norm_2

    if comm_device == "cpu":
        norm_2 = norm_2.cuda()
        moe_norm_2 = moe_norm_2.cuda()

    return norm_2.item() ** 0.5


def average_losses_across_data_parallel_group(losses):
    """Reduce a tensor of losses across all GPUs."""
    averaged_losses = torch.cat([loss.clone().detach().view(1) for loss in losses])
    torch.distributed.all_reduce(averaged_losses, group=mpu.get_data_parallel_group())
    averaged_losses = averaged_losses / torch.distributed.get_world_size(
        group=mpu.get_data_parallel_group()
    )

    return averaged_losses


def reduce_max_stat_across_model_parallel_group(stat: float) -> float:
    """
    Ranks without an optimizer will have no grad_norm or num_zeros_in_grad stats.
    We need to ensure the logging and writer rank has those values.
    This function reduces a stat tensor across the model parallel group.

    We use an all_reduce max since the values have already been summed across optimizer ranks where possible
    """
    if stat is None:
        stat = -1.0
    model_parallel_groups = mpu.get_model_parallel_group()
    if not isinstance(model_parallel_groups, list):
        stat = torch.tensor([stat], dtype=torch.float32, device=get_device_type_for_comm(model_parallel_groups))
        torch.distributed.all_reduce(
            stat, op=torch.distributed.ReduceOp.MAX, group=mpu.get_model_parallel_group()
        )
    else:
        stat = torch.tensor([stat], dtype=torch.float32, device=get_device_type_for_comm(model_parallel_groups[0]))
        for model_parallel_group in model_parallel_groups:
            torch.distributed.all_reduce(
                stat, op=torch.distributed.ReduceOp.MAX, group=model_parallel_group
            )
    if stat.item() == -1.0:
        return None
    else:
        return stat.item()


def logical_and_across_model_parallel_group(input: bool) -> bool:
    """
    This function gathers a bool value across the model parallel group
    """
    if input is True:
        input = 1
    else:
        input = 0
    model_parallel_groups = mpu.get_model_parallel_group()
    if not isinstance(model_parallel_groups, list):
        input = torch.tensor([input], dtype=torch.int, device=get_device_type_for_comm(model_parallel_groups))
        torch.distributed.all_reduce(
            input, op=torch.distributed.ReduceOp.MIN, group=mpu.get_model_parallel_group()
        )
    else:
        input = torch.tensor([input], dtype=torch.int, device=get_device_type_for_comm(model_parallel_groups[0]))
        for model_parallel_group in model_parallel_groups:
            torch.distributed.all_reduce(
                input, op=torch.distributed.ReduceOp.MIN, group=model_parallel_group
            )
    return bool(input.item())


def report_memory(name):
    """Simple GPU memory report."""
    mega_bytes = 1024.0 * 1024.0
    string = name + ' memory (MB)'
    string += ' | allocated: {}'.format(torch.cuda.memory_allocated() / mega_bytes)
    string += ' | max allocated: {}'.format(torch.cuda.max_memory_allocated() / mega_bytes)
    string += ' | reserved: {}'.format(torch.cuda.memory_reserved() / mega_bytes)
    string += ' | max reserved: {}'.format(torch.cuda.max_memory_reserved() / mega_bytes)
    if mpu.get_data_parallel_rank() == 0:
        print("[Rank {}] {}".format(torch.distributed.get_rank(), string), flush=True)


def print_params_min_max_norm(optimizer, iteration):
    """Print min, max, and norm of all parameters."""
    index = 0
    rank = torch.distributed.get_rank()
    string = 'iteration, rank, index, tensor-model-parallel, min, max, norm\n'
    optimizer_ = optimizer.optimizer
    for param_group in optimizer_.param_groups:
        for param in param_group['params']:
            index += 1
            min_ = param.data.min()
            max_ = param.data.max()
            norm = torch.linalg.norm(param.data)
            string += '{:7d}, {:4d}, {:4d}, {:2d}, '.format(
                iteration, rank, index, int(param.tensor_model_parallel)
            )
            string += '{:.6E}, {:.6E}, {:.6E}\n'.format(min_, max_, norm)
    print(string, flush=True)


def check_adlr_autoresume_termination(iteration, model, optimizer, opt_param_scheduler):
    """Check for autoresume signal and exit if it is received."""
    from megatron.training.checkpointing import save_checkpoint

    args = get_args()
    autoresume = get_adlr_autoresume()
    # Add barrier to ensure consistnecy.
    torch.distributed.barrier()
    if autoresume.termination_requested():
        if args.save:
            save_checkpoint(iteration, model, optimizer, opt_param_scheduler)
        print_rank_0(">>> autoresume termination request found!")
        if torch.distributed.get_rank() == 0:
            autoresume.request_resume()
        print_rank_0(">>> training terminated. Returning")
        sys.exit(0)


def get_ltor_masks_and_position_ids(
    data, eod_token, reset_position_ids, reset_attention_mask, eod_mask_loss
):
    """Build masks and position id for left to right model."""

    # Extract batch size and sequence length.
    micro_batch_size, seq_length = data.size()

    # Attention mask (lower triangular).
    if reset_attention_mask:
        att_mask_batch = micro_batch_size
    else:
        att_mask_batch = 1
    attention_mask = torch.tril(
        torch.ones((att_mask_batch, seq_length, seq_length), device=data.device)
    ).view(att_mask_batch, 1, seq_length, seq_length)

    # Loss mask.
    loss_mask = torch.ones(data.size(), dtype=torch.float, device=data.device)
    if eod_mask_loss:
        loss_mask[data == eod_token] = 0.0

    # Position ids.
    position_ids = torch.arange(seq_length, dtype=torch.long, device=data.device)
    position_ids = position_ids.unsqueeze(0).expand_as(data)
    # We need to clone as the ids will be modifed based on batch index.
    if reset_position_ids:
        position_ids = position_ids.clone()

    if reset_position_ids or reset_attention_mask:
        # Loop through the batches:
        for b in range(micro_batch_size):

            # Find indecies where EOD token is.
            eod_index = position_ids[b, data[b] == eod_token]
            # Detach indecies from positions if going to modify positions.
            if reset_position_ids:
                eod_index = eod_index.clone()

            # Loop through EOD indecies:
            prev_index = 0
            for j in range(eod_index.size()[0]):
                i = eod_index[j]
                # Mask attention loss.
                if reset_attention_mask:
                    attention_mask[b, 0, (i + 1) :, : (i + 1)] = 0
                # Reset positions.
                if reset_position_ids:
                    position_ids[b, (i + 1) :] -= i + 1 - prev_index
                    prev_index = i + 1

    # Convert attention mask to binary:
    attention_mask = attention_mask < 0.5

    return attention_mask, loss_mask, position_ids


def print_rank_0(message):
    """If distributed is initialized, print only on rank 0."""
    if torch.distributed.is_initialized():
        if torch.distributed.get_rank() == 0:
            print(message, flush=True)
    else:
        print(message, flush=True)


def is_rank0():
    """Returns true if called in the rank0, false otherwise"""
    return torch.distributed.is_initialized() and torch.distributed.get_rank() == 0


def is_last_rank():
    if mpu.get_pipeline_model_parallel_world_size() > 1:
        return torch.distributed.get_rank() == mpu.get_last_rank_when_using_pipeline() 
    else:
        return torch.distributed.get_rank() == (
            torch.distributed.get_world_size() - 1)

def print_rank_last(message):
    """If distributed is initialized, print only on last rank."""
    if torch.distributed.is_initialized():
        if is_last_rank():
            print(message, flush=True)
    else:
        print(message, flush=True)


def get_device_arch_version():
    """Returns GPU arch version (8: Ampere, 9: Hopper, 10: Blackwell, ...)"""
    return torch.cuda.get_device_properties(torch.device("cuda:0")).major


def append_to_progress_log(string, barrier=True):
    """Append given string to progress log."""
    args = get_args()
    if args.save is None:
        return
    progress_log_filename = os.path.join(args.save, "progress.txt")
    if barrier:
        torch.distributed.barrier()
    if torch.distributed.get_rank() == 0:
        with open(progress_log_filename, 'a') as f:
            job_id = os.getenv('SLURM_JOB_ID', '')
            num_gpus = args.world_size
            f.write(
                f"{datetime.now().strftime('%Y-%m-%d %H:%M:%S')}\tJob ID: {job_id}\t"
                f"# GPUs: {num_gpus}\t{string}\n"
            )


def get_blend_and_blend_per_split(args):
    """Get blend and blend_per_split from passed-in arguments."""
    use_data_path = args.data_path is not None or args.data_args_path is not None
    use_per_split_data_path = (
        any(
            elt is not None
            for elt in [args.train_data_path, args.valid_data_path, args.test_data_path]
        )
        or args.per_split_data_args_path is not None
    )

    blend = None
    blend_per_split = None
    if use_data_path:
        if args.data_args_path is not None:
            assert args.data_path is None
            with open(args.data_args_path, 'r') as f:
                blend = get_blend_from_list(f.read().split())
        else:
            assert args.data_path is not None
            blend = get_blend_from_list(args.data_path)
    elif use_per_split_data_path:
        if args.per_split_data_args_path is not None:
            with open(args.per_split_data_args_path, 'r') as f:
                per_split_data_args = json.load(f)
                # Each element in blend_per_split should be a list of files (and optional
                # weights), so split string if needed.
                for split in ["train", "valid", "test"]:
                    if isinstance(per_split_data_args[split], str):
                        per_split_data_args[split] = per_split_data_args[split].split()

                blend_per_split = [
                    get_blend_from_list(per_split_data_args["train"]),
                    get_blend_from_list(per_split_data_args["valid"]),
                    get_blend_from_list(per_split_data_args["test"]),
                ]
        else:
            blend_per_split = [
                get_blend_from_list(args.train_data_path),
                get_blend_from_list(args.valid_data_path),
                get_blend_from_list(args.test_data_path),
            ]
    else:
        blend, blend_per_split = None, None

    return blend, blend_per_split


def get_batch_on_this_tp_rank(data_iterator):

    args = get_args()

    def _broadcast(item):
        if item is not None:
            torch.distributed.broadcast(
                item,
                mpu.get_tensor_model_parallel_src_rank(),
                group=mpu.get_tensor_model_parallel_group(),
            )

    if mpu.get_tensor_model_parallel_rank() == 0:

<<<<<<< HEAD
       if data_iterator is not None:
           data = next(data_iterator)
       else:
           data = None

       batch = {
           'tokens': data["tokens"].cuda(non_blocking = True),
           'labels': data["labels"].cuda(non_blocking = True),
           'loss_mask': data["loss_mask"].cuda(non_blocking = True),
           'attention_mask': None if "attention_mask" not in data else data["attention_mask"].cuda(non_blocking = True),
           'position_ids': data["position_ids"].cuda(non_blocking = True)
       }

       if args.pipeline_model_parallel_size == 1:
           _broadcast(batch['tokens'])
           _broadcast(batch['labels'])
           _broadcast(batch['loss_mask'])
           _broadcast(batch['attention_mask'])
           _broadcast(batch['position_ids'])

       elif mpu.is_pipeline_first_stage():
           _broadcast(batch['tokens'])
           _broadcast(batch['attention_mask'])
           _broadcast(batch['position_ids'])
           if args.schedules_method == "dualpipev":
                _broadcast(batch['loss_mask'])
                _broadcast(batch['labels'])

       elif mpu.is_pipeline_last_stage():
           # Multi-Token Prediction (MTP) layers need tokens and position_ids to calculate embedding.
           # Currently the Multi-Token Prediction (MTP) layers is fixed on the last stage, so we need
           # to broadcast tokens and position_ids to all of the tensor parallel ranks on the last stage.
           if args.mtp_num_layers is not None:
=======
        if data_iterator is not None:
            data = next(data_iterator)
        else:
            data = None

        batch = {
            'tokens': data["tokens"].cuda(non_blocking=True),
            'labels': data["labels"].cuda(non_blocking=True),
            'loss_mask': data["loss_mask"].cuda(non_blocking=True),
            'attention_mask': (
                None
                if "attention_mask" not in data
                else data["attention_mask"].cuda(non_blocking=True)
            ),
            'position_ids': data["position_ids"].cuda(non_blocking=True),
        }

        if args.pipeline_model_parallel_size == 1:
            _broadcast(batch['tokens'])
            _broadcast(batch['labels'])
            _broadcast(batch['loss_mask'])
            _broadcast(batch['attention_mask'])
            _broadcast(batch['position_ids'])

        elif mpu.is_pipeline_first_stage():
            _broadcast(batch['tokens'])
            _broadcast(batch['attention_mask'])
            _broadcast(batch['position_ids'])

        elif mpu.is_pipeline_last_stage():
            # Multi-Token Prediction (MTP) layers need tokens and position_ids to calculate embedding.
            # Currently the Multi-Token Prediction (MTP) layers is fixed on the last stage, so we need
            # to broadcast tokens and position_ids to all of the tensor parallel ranks on the last stage.
            if args.mtp_num_layers is not None:
>>>>>>> e6e56437
                _broadcast(batch['tokens'])
                _broadcast(batch['position_ids'])
            _broadcast(batch['labels'])
            _broadcast(batch['loss_mask'])
            _broadcast(batch['attention_mask'])

    else:

        tokens = torch.empty(
            (args.micro_batch_size, args.seq_length),
            dtype=torch.int64,
            device=torch.cuda.current_device(),
        )
        labels = torch.empty(
            (args.micro_batch_size, args.seq_length),
            dtype=torch.int64,
            device=torch.cuda.current_device(),
        )
        loss_mask = torch.empty(
            (args.micro_batch_size, args.seq_length),
            dtype=torch.float32,
            device=torch.cuda.current_device(),
        )
        if args.create_attention_mask_in_dataloader:
            attention_mask = torch.empty(
                (args.micro_batch_size, 1, args.seq_length, args.seq_length),
                dtype=torch.bool,
                device=torch.cuda.current_device(),
            )
<<<<<<< HEAD
       else:
           attention_mask=None
       position_ids=torch.empty((args.micro_batch_size,args.seq_length), dtype = torch.int64 , device = torch.cuda.current_device())

       if args.pipeline_model_parallel_size == 1:
           _broadcast(tokens)
           _broadcast(labels)
           _broadcast(loss_mask)
           _broadcast(attention_mask)
           _broadcast(position_ids)

       elif mpu.is_pipeline_first_stage():
            labels = None
            loss_mask = None
         
            _broadcast(tokens)
            _broadcast(attention_mask)
            _broadcast(position_ids)
            if args.schedules_method == "dualpipev":
                _broadcast(loss_mask)
                _broadcast(labels)
            else:
                labels = None
                loss_mask = None 

       elif mpu.is_pipeline_last_stage():
           # Multi-Token Prediction (MTP) layers need tokens and position_ids to calculate embedding.
           # Currently the Multi-Token Prediction (MTP) layers is fixed on the last stage, so we need
           # to broadcast tokens and position_ids to all of the tensor parallel ranks on the last stage.
           if args.mtp_num_layers is not None:
=======
        else:
            attention_mask = None
        position_ids = torch.empty(
            (args.micro_batch_size, args.seq_length),
            dtype=torch.int64,
            device=torch.cuda.current_device(),
        )

        if args.pipeline_model_parallel_size == 1:
            _broadcast(tokens)
            _broadcast(labels)
            _broadcast(loss_mask)
            _broadcast(attention_mask)
            _broadcast(position_ids)

        elif mpu.is_pipeline_first_stage():
            labels = None
            loss_mask = None

            _broadcast(tokens)
            _broadcast(attention_mask)
            _broadcast(position_ids)

        elif mpu.is_pipeline_last_stage():
            # Multi-Token Prediction (MTP) layers need tokens and position_ids to calculate embedding.
            # Currently the Multi-Token Prediction (MTP) layers is fixed on the last stage, so we need
            # to broadcast tokens and position_ids to all of the tensor parallel ranks on the last stage.
            if args.mtp_num_layers is not None:
>>>>>>> e6e56437
                _broadcast(tokens)
                _broadcast(position_ids)
            else:
                tokens = None
                position_ids = None

            _broadcast(labels)
            _broadcast(loss_mask)
            _broadcast(attention_mask)

        batch = {
            'tokens': tokens,
            'labels': labels,
            'loss_mask': loss_mask,
            'attention_mask': attention_mask,
            'position_ids': position_ids,
        }

    return batch


def update_use_dist_ckpt(args):
    args.use_dist_ckpt = args.ckpt_format != "torch"
<|MERGE_RESOLUTION|>--- conflicted
+++ resolved
@@ -523,41 +523,6 @@
 
     if mpu.get_tensor_model_parallel_rank() == 0:
 
-<<<<<<< HEAD
-       if data_iterator is not None:
-           data = next(data_iterator)
-       else:
-           data = None
-
-       batch = {
-           'tokens': data["tokens"].cuda(non_blocking = True),
-           'labels': data["labels"].cuda(non_blocking = True),
-           'loss_mask': data["loss_mask"].cuda(non_blocking = True),
-           'attention_mask': None if "attention_mask" not in data else data["attention_mask"].cuda(non_blocking = True),
-           'position_ids': data["position_ids"].cuda(non_blocking = True)
-       }
-
-       if args.pipeline_model_parallel_size == 1:
-           _broadcast(batch['tokens'])
-           _broadcast(batch['labels'])
-           _broadcast(batch['loss_mask'])
-           _broadcast(batch['attention_mask'])
-           _broadcast(batch['position_ids'])
-
-       elif mpu.is_pipeline_first_stage():
-           _broadcast(batch['tokens'])
-           _broadcast(batch['attention_mask'])
-           _broadcast(batch['position_ids'])
-           if args.schedules_method == "dualpipev":
-                _broadcast(batch['loss_mask'])
-                _broadcast(batch['labels'])
-
-       elif mpu.is_pipeline_last_stage():
-           # Multi-Token Prediction (MTP) layers need tokens and position_ids to calculate embedding.
-           # Currently the Multi-Token Prediction (MTP) layers is fixed on the last stage, so we need
-           # to broadcast tokens and position_ids to all of the tensor parallel ranks on the last stage.
-           if args.mtp_num_layers is not None:
-=======
         if data_iterator is not None:
             data = next(data_iterator)
         else:
@@ -583,16 +548,18 @@
             _broadcast(batch['position_ids'])
 
         elif mpu.is_pipeline_first_stage():
-            _broadcast(batch['tokens'])
-            _broadcast(batch['attention_mask'])
-            _broadcast(batch['position_ids'])
+           _broadcast(batch['tokens'])
+           _broadcast(batch['attention_mask'])
+           _broadcast(batch['position_ids'])
+           if args.schedules_method == "dualpipev":
+                _broadcast(batch['loss_mask'])
+                _broadcast(batch['labels'])
 
         elif mpu.is_pipeline_last_stage():
             # Multi-Token Prediction (MTP) layers need tokens and position_ids to calculate embedding.
             # Currently the Multi-Token Prediction (MTP) layers is fixed on the last stage, so we need
             # to broadcast tokens and position_ids to all of the tensor parallel ranks on the last stage.
             if args.mtp_num_layers is not None:
->>>>>>> e6e56437
                 _broadcast(batch['tokens'])
                 _broadcast(batch['position_ids'])
             _broadcast(batch['labels'])
@@ -622,19 +589,22 @@
                 dtype=torch.bool,
                 device=torch.cuda.current_device(),
             )
-<<<<<<< HEAD
-       else:
-           attention_mask=None
-       position_ids=torch.empty((args.micro_batch_size,args.seq_length), dtype = torch.int64 , device = torch.cuda.current_device())
-
-       if args.pipeline_model_parallel_size == 1:
-           _broadcast(tokens)
-           _broadcast(labels)
-           _broadcast(loss_mask)
-           _broadcast(attention_mask)
-           _broadcast(position_ids)
-
-       elif mpu.is_pipeline_first_stage():
+        else:
+            attention_mask = None
+        position_ids = torch.empty(
+            (args.micro_batch_size, args.seq_length),
+            dtype=torch.int64,
+            device=torch.cuda.current_device(),
+        )
+
+        if args.pipeline_model_parallel_size == 1:
+            _broadcast(tokens)
+            _broadcast(labels)
+            _broadcast(loss_mask)
+            _broadcast(attention_mask)
+            _broadcast(position_ids)
+
+        elif mpu.is_pipeline_first_stage():
             labels = None
             loss_mask = None
          
@@ -648,41 +618,11 @@
                 labels = None
                 loss_mask = None 
 
-       elif mpu.is_pipeline_last_stage():
-           # Multi-Token Prediction (MTP) layers need tokens and position_ids to calculate embedding.
-           # Currently the Multi-Token Prediction (MTP) layers is fixed on the last stage, so we need
-           # to broadcast tokens and position_ids to all of the tensor parallel ranks on the last stage.
-           if args.mtp_num_layers is not None:
-=======
-        else:
-            attention_mask = None
-        position_ids = torch.empty(
-            (args.micro_batch_size, args.seq_length),
-            dtype=torch.int64,
-            device=torch.cuda.current_device(),
-        )
-
-        if args.pipeline_model_parallel_size == 1:
-            _broadcast(tokens)
-            _broadcast(labels)
-            _broadcast(loss_mask)
-            _broadcast(attention_mask)
-            _broadcast(position_ids)
-
-        elif mpu.is_pipeline_first_stage():
-            labels = None
-            loss_mask = None
-
-            _broadcast(tokens)
-            _broadcast(attention_mask)
-            _broadcast(position_ids)
-
         elif mpu.is_pipeline_last_stage():
             # Multi-Token Prediction (MTP) layers need tokens and position_ids to calculate embedding.
             # Currently the Multi-Token Prediction (MTP) layers is fixed on the last stage, so we need
             # to broadcast tokens and position_ids to all of the tensor parallel ranks on the last stage.
             if args.mtp_num_layers is not None:
->>>>>>> e6e56437
                 _broadcast(tokens)
                 _broadcast(position_ids)
             else:
