--- conflicted
+++ resolved
@@ -1,9 +1,5 @@
 diff --git a/megatron/training/checkpointing.py b/megatron/training/checkpointing.py
-<<<<<<< HEAD
-index 104fa688..ee198168 100644
-=======
-index 652333ac..36f06c9b 100644
->>>>>>> bf782e57
+index 104fa6882..1c501cc1b 100644
 --- a/megatron/training/checkpointing.py
 +++ b/megatron/training/checkpointing.py
 @@ -286,12 +286,14 @@ def read_metadata(tracker_filename):
@@ -83,34 +79,35 @@
      _set_arg('untie_embeddings_and_output_weights', force=True)
      _set_arg('apply_layernorm_1p', force=True)
      _set_arg('normalization', force=True)
-@@ -1285,6 +1313,12 @@ def load_checkpoint(ddp_model, optimizer, opt_param_scheduler, load_arg='load',
+@@ -1432,6 +1460,14 @@ def load_checkpoint(ddp_model, optimizer, opt_param_scheduler, load_arg='load',
+         mismatch_msg = "(TP, PP) mismatch after resume ({} vs {} from checkpoint)".format(
              run_tp_pp, ckpt_tp_pp
          )
- 
++        
++        ########## FlagScale Begin ##########
 +        #Add support for changing parallel strategy from tp/pp to ep for ChainedOptimizer when using dist checkpointing
 +        convert_to_ep = (
 +            getattr(args, 'expert_model_parallel_size', 1) != 1 and
 +            getattr(state_dict['args'], 'expert_model_parallel_size', 1) == 1
 +        )
-+
++        ########## FlagScale End ##########
+ 
          # Determine if RNG state will be loaded
          if (ckpt_tp_pp == run_tp_pp and not release and not args.finetune and not args.no_load_rng
-                 and not getattr(state_dict['args'], 'no_save_rng', False)):
-@@ -1312,7 +1346,7 @@ def load_checkpoint(ddp_model, optimizer, opt_param_scheduler, load_arg='load',
-                                                         if getattr(state_dict['args'], 'ckpt_fully_parallel_save', False)
-                                                         else 'dp_zero_gather_scatter'),
-                     }
--                if ckpt_tp_pp != run_tp_pp and sharded_sd_metadata['distrib_optim_sharding_type'] != 'fully_sharded_model_space':
-+                if ckpt_tp_pp != run_tp_pp and sharded_sd_metadata['distrib_optim_sharding_type'] != 'fully_sharded_model_space' and convert_to_ep: ##add tp/pp to ep
+@@ -1468,6 +1504,7 @@ def load_checkpoint(ddp_model, optimizer, opt_param_scheduler, load_arg='load',
+                     ckpt_tp_pp != run_tp_pp
+                     and sharded_sd_metadata['distrib_optim_sharding_type']
+                     not in DistributedOptimizer.checkpoint_fully_reshardable_formats
++                    and convert_to_ep ########## FlagScale Added ##########
+                 ):
                      raise RuntimeError(f"{mismatch_msg}: not supported for DistributedOptimizer with sharding type"
                                         f" {sharded_sd_metadata['distrib_optim_sharding_type']}."
-                                        f" Please use `--ckpt-fully-parallel-save` flag during checkpoint saving.")
-@@ -1320,7 +1354,7 @@ def load_checkpoint(ddp_model, optimizer, opt_param_scheduler, load_arg='load',
+@@ -1481,7 +1518,7 @@ def load_checkpoint(ddp_model, optimizer, opt_param_scheduler, load_arg='load',
              gen_sd_optim = None
              gen_sd_opt_param_scheduler = None
  
 -        optim_sd_kwargs = dict(metadata=sharded_sd_metadata, is_loading=True)
-+        optim_sd_kwargs = dict(metadata=sharded_sd_metadata, is_loading=True, convert_to_ep=convert_to_ep) ##add tp/pp to ep 
++        optim_sd_kwargs = dict(metadata=sharded_sd_metadata, is_loading=True, convert_to_ep=convert_to_ep) ########## FlagScale Added ##########
          model_sd_kwargs = dict(metadata=sharded_sd_metadata)
  
          # Determine if rerun state will be loaded