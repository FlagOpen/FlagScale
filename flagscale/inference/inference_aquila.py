--- conflicted
+++ resolved
@@ -1,25 +1,4 @@
 import os
-<<<<<<< HEAD
-import sys
-from flagscale.utils import CustomModuleFinder
-sys.path.append(os.path.dirname(
-    os.path.dirname(os.path.abspath(__file__))))
-sys.meta_path.insert(0, CustomModuleFinder())
-
-import argparse
-from typing import List
-
-from transformers import AutoTokenizer
-from vllm import LLM
-from vllm.sampling_params import SamplingParams
-
-from flagscale.inference.arguments import parse_args, FSArgumentParser
-
-
-def get_group_args(group, args_dict):
-    group_args = {arg.dest for arg in group._group_actions}
-    return {key: args_dict[key] for key in group_args if key in args_dict}
-=======
 import yaml
 import argparse
 from omegaconf import OmegaConf, ListConfig
@@ -55,80 +34,10 @@
 def inference():
     # Get the configuration.
     config = get_config()
->>>>>>> 45d89922
 
     # Get the prompts.
     prompts = get_prompts(config.generate.prompts)
 
-<<<<<<< HEAD
-def inference(args: argparse.Namespace, parser: FSArgumentParser, prompts: List[str], negative_prompts: List[str]=None):
-    """Initialize the LLMEngine"""
-    # step 1: parse arguments for different group
-    args_dict = vars(args)
-    engine_arg_group = parser.get_group("vLLMEngine")
-    engine_args = get_group_args(engine_arg_group, args_dict)
-    sampling_arg_group = parser.get_group("SamplingParams")
-    sampling_params_args = get_group_args(sampling_arg_group, args_dict)
-
-    # step 2: initialize the LLM engine
-    fs_llm = LLM(**engine_args)
-    tokenizer = AutoTokenizer.from_pretrained(args.tokenizer, trust_remote_code=True)
-    fs_llm.set_tokenizer(tokenizer)
-    print(f"=> {engine_args=}")
-
-    # step 3: initialize the sampling parameters
-    # TODO(zhaoyinglia): add logits processor
-    assert sampling_params_args["logits_processors"] is None, "logits_processors is not supported yet."
-    sampling_params_args["seed"] = sampling_params_args.pop("sampling_seed")
-    sampling_params = SamplingParams(**sampling_params_args)
-    print(f"=> {sampling_params=}")
-
-    # step 4: build inputs
-    inputs = {}
-    if negative_prompts is not None:
-        assert args.guidance_scale is not None
-        assert len(prompts) == len(negative_prompts)
-        inputs = [
-            {
-                "prompt": prompt, 
-                "negative_prompt": negative_prompt
-            } for prompt, negative_prompt in zip(prompts, negative_prompts)
-        ]
-    else:
-        inputs = [{"prompt": prompt} for prompt in prompts]
-    print(f"=> {inputs=}")
-
-    # step 5: generate outputs
-    outputs = fs_llm.generate(inputs, sampling_params)
-    for output in outputs:
-        print("*"*50)
-        print(f"{output.prompt=}")
-        print(f"{output.outputs[0].text=}")
-        print(f"{output.outputs[0].token_ids=}")
-
-
-if __name__ == '__main__':
-    args, parser = parse_args()
-
-    prompts = []
-    if args.prompts_path is not None:
-        with open(args.prompts_path, "r") as f:
-            while True:
-                prompt = f.readline()
-                if not prompt:
-                    break
-                prompts.append(prompt[:-1]) # remove the last '\n' of prompt
-    elif len(args.prompts) > 1:
-        prompts = args.prompts
-    else:
-        raise ValueError("Pleace set right prompts_path or prompts data.")
-
-    negative_prompts = None
-    if len(args.negative_prompts) == 1:
-        negative_prompts = args.negative_prompts * len(prompts)
-
-    inference(args, parser, prompts, negative_prompts)
-=======
     # Create a sampling params object.
     sampling_args = config.get("sampling", {})
     sampling_params = SamplingParams(**sampling_args)
@@ -151,5 +60,4 @@
 
 if __name__ == '__main__':
     # Run the inference
-    inference()
->>>>>>> 45d89922
+    inference()