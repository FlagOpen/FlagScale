--- conflicted
+++ resolved
@@ -1,9 +1,5 @@
-<<<<<<< HEAD
+# SPDX-License-Identifier: Apache-2.0
 import os
-=======
-# SPDX-License-Identifier: Apache-2.0
-
->>>>>>> ac3a00f7
 import asyncio
 import copy
 import time
