## Introduction

[FlagScale](https://github.com/FlagOpen/FlagScale.git) is a comprehensive toolkit for large-scale models, developed with the support of the Beijing Academy of Artificial Intelligence (BAAI). It builds upon open-source projects such as [Megatron-LM](https://github.com/NVIDIA/Megatron-LM) and [vllm](https://github.com/vllm-project/vllm). 

Our primary objective with FlagScale is to optimize the use of computational resources for large models, while maintaining numerical stability and model effectiveness. Currently, FlagScale is in its early stages of development. We are actively collaborating with the community to enhance its capabilities, with the aim to support a variety of large models across diverse hardware architectures.

## Highlights
FlagScale provides developers with the actual configurations, optimization schemes and hyper-parameter settings for the large model training from BAAI. It also assists developers in rapidly establishing a basic yet complete pipeline for LLM, including training, fine-tuning, inference and serving. It has several features as follows:

- Provide the training schemes of the Aquila models form BAAI which can guaranteed training convergence
- Support the model weight conversion to Huggingface and the distributed optimizer repartition
- Keep timely synchronization with the upstream projects

## News and Updates

* 2024.6.13 🔥 We release the new version (v0.4):
  * This update includes a major upgrade to our architecture.
  * Release a comprehensive framework for automated performance optimization, achieving significant performance gains across models of various sizes.
  * The new TP (Tensor Parallel) partitioning method for heterogeneous computing provides greater flexibility and better performance compared to PP (Pipeline Parallel) and DP (Data Parallel) partitioning.
  * Support for training of metax .
  * Implement automated testing features, including unit tests, functional tests, and code formatting checks. Additionally, provide an online service for viewing test coverage reports.

* 2024.4.11 🔥 We release the new version ([v0.3](https://github.com/FlagOpen/FlagScale/tree/release/v0.3)): 
  * Accomplish the heterogeneous hybrid training of the Aquila2-70B-Expr model on a cluster utilizing a combination of NVIDIA and Iluvatar chips.
  * Provide the training of the Aquila2 series across a variety of AI chips from six distinct manufacturers.

* 2023.11.30 We release the new version (v0.2): 
  * Provide the actually used training scheme for [Aquila2-70B-Expr](./examples/aquila/70B), including the parallel strategies, optimizations and hyper-parameter settings.
  * Support heterogeneous training on chips of different generations with the same architecture or compatible architectures, including NVIDIA GPUs and Iluvatar CoreX chips. 
  * Support training on chinese domestic hardwares, including Iluvatar CoreX and Baidu KUNLUN chips.

* 2023.10.11 We release the initial version (v0.1) by supporting the Aquila models, and also provide our actually used training schemes for [Aquila2-7B](./examples/aquila/7B/pretrain_aquila_7b_distributed_A800_12n_80g.sh) and [Aquila2-34B](./examples/aquila/34B/pretrain_aquila_34b_distributed_A100_64n_40g.sh), including the parallel strategies, optimizations and hyper-parameter settings.

## Quick Start

We highly recommend developers to follow the [Megatron-LM Usage](./megatron/README.md#contents). Here we provide instructions for Aquila LLMs:

### Setup 

1. Install the Megatron-LM dependencies as the [original link](./megatron/README.md#setup)

2. Install the requirements for FlagScale
```
git clone git@gitee.com:baai-opensp/FlagScale.git 
cd FlagScale
pip install -r requirements.txt
```

### Pretrain the Aquila model

1. Start a distributed training job 

```
python run.py --config-path examples/aquila3/conf --config-name config1_exp_2_1.yaml
```

FlagScale leverages [Hydra](https://github.com/facebookresearch/hydra) for configuration management. The YAML configuration is structured into four key sections:

  * `experiment`: Defines the experiment directory, backend, and other related environmental configurations.
  * `system`: Details execution parameters, such as parallel strategies and precision of operations.
  * `model`: Describes the model's architecture along with its associated hyperparameters.
  * `data`: Specifies configurations related to the data used by the model.

All valid configurations correspond to the arguments used in Megatron-LM, with hyphens (-) replaced by underscores (_). For a complete list of available configurations, please refer to the Megatron-LM arguments source [file](./megatron/megatron/arguments.py).

To kickstart the training process, consider using the existing YAML files in the [examples](./examples/aquila/conf) folder as a template. Simply copy and modify these files to suit your needs. Please note the following important configurations:

  * `exp_dir`: the directory for saving checkpoints, tensorboards and other logging information.
  * `hostfile`: the hostfile file path for the current training, which consists of a list of hostnames and slot counts. For example:
    ```
    hostnames-1/IP-1 slots=8
    hostnames-2/IP-2 slots=8
    ```
    These hostnames or IPs represent machines accessible via passwordless SSH and the slots specify the number of GPUs available on that machine.

  * `data_path`: the path of the training datasets following the [Megatron-LM format](./megatron/README.md#data-preprocessing). For quickly running the pretraining process, we also provide a small processed data ([bin](https://model.ks3-cn-beijing.ksyuncs.com/nlpdata/pile_wikipedia_demo.bin) and [idx](https://model.ks3-cn-beijing.ksyuncs.com/nlpdata/pile_wikipedia_demo.idx)) from the [Pile](https://pile.eleuther.ai/) dataset.

2. Stop a distributed training job

```
python run.py --config-path examples/aquila3/conf --config-name config1_exp_2_1.yaml action=stop
```

### Do the heterogenous training 

Please checkout the [v0.3](https://github.com/FlagOpen/FlagScale/tree/release/v0.3) branch first and follow the instructions below.

It is very simple to do the heterogeneous training on chips of different generations with the same architecture or compatible architectures. You only need to follow the steps below and everything else just remains the same as the above homogeneous training. In addition, you can also refer to the examples [1](./examples/aquila/34B/pretrain_aquila_34b_distributed_A800_16n_80g_A100_48n_40g_hetero_pp.sh), [2](./examples/aquila/34B/pretrain_aquila_34b_distributed_A800_16n_80g_A100_48n_40g_hetero_dp.sh), [3](./examples/aquila/70B/pretrain_aquila_70b_distributed_A800_16n_80g_A100_48n_40g_hetero_pp.sh) for better understanding.

1. Extend the hostfile

   Before doing the heterogenous training, you should extend the hostfile by adding the device types. You are free to choose the identifier strings for these device types, but please ensure they are not duplicated. 

    ```
    hostnames-1/IP-1 slots=8 typeA
    hostnames-2/IP-2 slots=8 typeB
    ```

2. Add the heterogeneous configuration
   * If you choose a mixed training mode with tensor model parallelism and pipeline parallelism, please set the following configurations:
      * `hetero-mode`: specify the heterogenous training mode is still  `pp`.
      * `hetero-pipeline-stages`: specify the stage splitting configuration. For example, given `2 4 4 3 5 5 5`, the total pipeline parallel size is `2 + 3 = 5`, the total number of the model layers is `4 + 4 + 5 + 5 + 5 = 23`.
      * `process_meshes`: Provide how each heterogeneous component is distributed and cut for distributed processing. For example, given `4 1 1 2 1 2 ` , `hetero-pipeline-stages` is `3 16 8 8`, the tensor_model_parallel_size is 4 and the pipeline_model_parallel_size is 3  , The distributed strategy groups every three. then the distributed parallelism strategy in first stage (16 layers )is tp 4 dp 1 ; In each remaining stage (8 layers in each stage ), the distributed strategy is tp 2 dp 1; the whole world size is 4 * 1 * 1 + 2 * 1 * 2 = 8;
   * If you choose the heterogenous pipeline parallelism mode, please set the following configurations: 
      * `hetero-mode`: specify the heterogenous training mode `pp`.
      * `hetero-pipeline-stages`: specify the stage splitting configuration. For example, given `2 4 4 3 5 5 5`, the total pipeline parallel size is `2 + 3 = 5`, the total number of the model layers is `4 + 4 + 5 + 5 + 5 = 23`, the pipeline parallel size for the first device type in the `hetero-device-types` list is `2` and the pipeline parallel size for the second device type in the `hetero-device-types` is list `3`. 
      * **Remove** hetero-current-device-type and hetero-device-types.

   * If you choose the heterogenous data parallelism mode, Please checkout the [v0.3](https://github.com/FlagOpen/FlagScale/tree/release/v0.3) branch first and follow the instructions below
      * `hetero-mode`: specify the heterogenous training mode `dp`.
      * `hetero-micro-batch-sizes`: specify the micro batch size splitting configuration. For example, given `2 1 3 2`, the total data parallel size is `2 + 3 = 5` and the micro batch size for each training iteration is `2 * 1 + 3 * 2 = 8`, the data parallel size for the first device type in the `hetero-device-types` list is `2` and the data parallel size for the second device type in the `hetero-device-types` is `3` list. 
      * **Remove** the `micro-batch-size` configuration because `hetero-micro-batch-sizes` works as the same purpose.  

### From FlagScale to HuggingFace

1. Change to the FlagScale checkpoint  directory

```
cd FlagScale/megatron/tools/checkpoint
```

2. Merge the multiple checkpoints to a single checkpoint (if needed)
```
python convert.py --model-type GPT \
        --loader mcore \
        --saver transformers \
        --load-dir ${LOAD_DIR} \
        --save-dir ${SAVE_DIR} \
        --true-vocab-size 100008 \
        --target-tensor-parallel-size 1 \
        --target-pipeline-parallel-size 1 \
        --target-expert-parallel-size 1 \
        --target-params-dtype bf16 \
        --megatron-path {FlagScale_HOME}
```
Please set the following variables before running the command:
  * `LOAD_DIR`: the directory for loading the original checkpoint.
  * `SAVE_DIR`: the directory for saving the merged checkpoint.
  * `FlagScale_HOME`: the directory of FlagScale.
<<<<<<< HEAD
  * `loader`: The loading method .if it's mcore, it means using the transformer engine to load the checkpoint. if it's transformers, it means the checkpoint format to load is Huggingface .
  * `saver`: The saving method .if it's mcore, it means using the transformer engine to save the checkpoint. if it's transformers, it means the checkpoint format to save is Huggingface .
=======
  * `loader`: The loading method. if it's mcore, it means to load the checkpoint of transformer engine. if it's transformers, it means the checkpoint format to load is Huggingface .
  * `saver`: The saving method .if it's mcore, it means to save the checkpoint of transformer engine. if it's transformers, it means the checkpoint format to save is Huggingface .
>>>>>>> 8937824d

3. Convert the merged checkpoint to the Huggingface format 
```
export PYTHONPATH=${FlagScale_HOME}:$PYTHONPATH

python convert.py --model-type GPT \
        --loader mcore \
        --saver transformers \
        --load-dir ${LOAD_DIR} \
        --save-dir ${SAVE_DIR} \
        --true-vocab-size 100008 \
        --target-tensor-parallel-size 2 \
        --target-pipeline-parallel-size 2 \
        --target-expert-parallel-size 2 \
```
Please set the following variables before running the command:
  * `LOAD_DIR`: the directory for loading the original checkpoint.
  * `SAVE_DIR`: the directory for saving the merged checkpoint.
  * `FlagScale_HOME`: the directory of FlagScale.
<<<<<<< HEAD
  * `loader`: The loading method .if it's mcore, it means using the transformer engine to load the checkpoint. if it's transformers, it means the checkpoint format to load is Huggingface .
  * `saver`: The saving method .if it's mcore, it means using the transformer engine to save the checkpoint. if it's transformers, it means the checkpoint format to save is Huggingface .
=======
  * `loader`: The loading method .if it's mcore, it means to load the checkpoint of transformer engine. if it's transformers, it means the checkpoint format to load is Huggingface .
  * `saver`: The saving method .if it's mcore, it means to save the checkpoint of transformer engine. if it's transformers, it means the checkpoint format to save is Huggingface .
>>>>>>> 8937824d


Note that the above configuration is for converting Aquila-34B and you may need to change the model configurations such as `num_layers` and`hidden_size` as needed.  

### Serve a model

1. Change to the FlagScale directory

``` python
cd FlagScale/megatron
```

2. Merge the multiple checkpoints to a single checkpoint (as needed)
```
python convert.py --model-type GPT \
        --loader mcore \
        --saver transformers \
        --load-dir ${LOAD_DIR} \
        --save-dir ${SAVE_DIR} \
        --true-vocab-size 100008 \
        --target-tensor-parallel-size 1 \
        --target-pipeline-parallel-size 1 \
        --target-expert-parallel-size 1 \
        --target-params-dtype bf16 \
        --megatron-path {FlagScale_HOME}
```
Please set the following variables before running the command:
  * `LOAD_DIR`: the directory for loading the original checkpoint.
  * `SAVE_DIR`: the directory for saving the merged checkpoint.
  * `FlagScale_HOME`: the directory of FlagScale.
<<<<<<< HEAD
  * `loader`: The loading method .if it's mcore, it means using the transformer engine to load the checkpoint. if it's transformers, it means the checkpoint format to load is Huggingface .
  * `saver`: The saving method .if it's mcore, it means using the transformer engine to save the checkpoint. if it's transformers, it means the checkpoint format to save is Huggingface .
=======
  * `loader`: The loading method. if it's mcore, it means to load the checkpoint of transformer engine. if it's transformers, it means the checkpoint format to load is Huggingface .
  * `saver`: The saving method .if it's mcore, it means to save the checkpoint of transformer engine. if it's transformers, it means the checkpoint format to save is Huggingface .
>>>>>>> 8937824d

3. Serve the Aquila2 model by the below script. Here we take the Aquila2-34B as an example and assume you have an A800-80G GPU.
``` 
python ../examples/aquila/34B/inference_auto.py \
<<<<<<< HEAD
       --server-port ${SERVER_PORT} \
       --master-process ${MASTER_PORT} \
       --device "0" \
       --iteration -1 \
       --checkpoint-path "${CKPT_DIR}" \
       --model-info "Aquila-34b"
=======
      --server-port ${SERVER_PORT} \
      --master-process ${MASTER_PORT} \
      --device "0" \
      --iteration -1 \
      --checkpoint-path "${CKPT_DIR}" \
      --model-info "Aquila-34b"
>>>>>>> 8937824d
```
Please set the following variables before running the command:
  * `SERVER_PORT`: the server port for serving the model.
  * `MASTER_PORT`: the port of the master process.
  * `CKPT_DIR`: the directory for loading the merged checkpoint.

4. After you have served an Aquila model successfully, you can send a request to do the testing. 
```
python tools/test/test_api_flask.py
```

### Repartition the distributed optimizer [optional] 

 When using the distributed optimizer, please checkout the [v0.3](https://github.com/FlagOpen/FlagScale/tree/release/v0.3) branch first and follow the instructions below. you can use the following tool to repartition the distributed optimizer if the parallel schemes is changed during the training.

1. Change to the FlagScale directory

```
cd FlagScale/megatron
```

2. Repartition the model weight

```
<<<<<<< HEAD
python tools/checkpoint_util_lite.py --conversion-type weight --model-type GPT --load-dir ${LOAD_DIR} \
=======
python tools/checkpoint/convert.py \
    --conversion-type weight \
    --model-type GPT \
    --load-dir ${LOAD_DIR} \
>>>>>>> 8937824d
    --save-dir ${SAVE_DIR} \ 
    --true-vocab-size 100008 \
    --vocab-file ${FlagScale_HOME}/examples/aquila/tokenizer/vocab.json \
    --megatron-path  ${FlagScale_HOME} \
    --target-tensor-parallel-size ${TP} \
    --target-pipeline-parallel-size ${PP} 
```
Please set the following variables before running the command:
  * `LOAD_DIR`: the directory for loading the original checkpoint.
  * `SAVE_DIR`: the directory for saving the converted checkpoint.
  * `FlagScale_HOME`: the directory of FlagScale.
  * `TP`: the target tensor parallel size.
  * `PP`: the target pipeline parallel size. 


3. Repartition the distributed optimizer 
```
<<<<<<< HEAD
python tools/checkpoint_util_lite.py 
=======
python tools/checkpoint/convert.py \
>>>>>>> 8937824d
    --conversion-type optimizer \
    --model-type GPT \
    --load-dir ${LOAD_DIR} \
    --save-dir ${SAVE_DIR} \ 
    --true-vocab-size 100008 \
<<<<<<< HEAD
    --vocab-file ${FlagScale_HOME}/examples/aquila/tokenizer/vocab.json \  --megatron-path  ${FlagScale_HOME} \
=======
    --vocab-file ${FlagScale_HOME}/examples/aquila/tokenizer/vocab.json \
    --megatron-path  ${FlagScale_HOME} \
>>>>>>> 8937824d
    --target-tensor-parallel-size ${TP} \
    --target-pipeline-parallel-size ${PP} 
```
Please set the following variables before running the command **as these used in the model weight conversion**:
  * `LOAD_DIR`: the directory for loading the original checkpoint.
  * `SAVE_DIR`: the directory for saving the converted checkpoint.
  * `FlagScale_HOME`: the directory of FlagScale.
  * `TP`: the target tensor parallel size.
  * `PP`: the target pipeline parallel size. 


## Future work

We will work with the community together on the following items:

* Release the actual used training schemes for more models from BAAI 
* Add customized optimizations and integrate techniques from other excellent open-source projects like DeepSpeed and vLLM etc. 
* Support LLMs with different model structures 
* Support the model training with more hardware architectures

## License
This project is mainly based on the [Megatron-LM](https://github.com/NVIDIA/Megatron-LM) project and is licensed under the [Apache License (Version 2.0)](https://github.com/FlagOpen/FlagScale/blob/main/LICENSE). This project also contains other third-party components under other open-source licenses. See the [LICENSE](https://github.com/FlagOpen/FlagScale/blob/main/LICENSE) file for more information.
<|MERGE_RESOLUTION|>--- conflicted
+++ resolved
@@ -137,13 +137,8 @@
   * `LOAD_DIR`: the directory for loading the original checkpoint.
   * `SAVE_DIR`: the directory for saving the merged checkpoint.
   * `FlagScale_HOME`: the directory of FlagScale.
-<<<<<<< HEAD
-  * `loader`: The loading method .if it's mcore, it means using the transformer engine to load the checkpoint. if it's transformers, it means the checkpoint format to load is Huggingface .
-  * `saver`: The saving method .if it's mcore, it means using the transformer engine to save the checkpoint. if it's transformers, it means the checkpoint format to save is Huggingface .
-=======
   * `loader`: The loading method. if it's mcore, it means to load the checkpoint of transformer engine. if it's transformers, it means the checkpoint format to load is Huggingface .
   * `saver`: The saving method .if it's mcore, it means to save the checkpoint of transformer engine. if it's transformers, it means the checkpoint format to save is Huggingface .
->>>>>>> 8937824d
 
 3. Convert the merged checkpoint to the Huggingface format 
 ```
@@ -163,13 +158,8 @@
   * `LOAD_DIR`: the directory for loading the original checkpoint.
   * `SAVE_DIR`: the directory for saving the merged checkpoint.
   * `FlagScale_HOME`: the directory of FlagScale.
-<<<<<<< HEAD
-  * `loader`: The loading method .if it's mcore, it means using the transformer engine to load the checkpoint. if it's transformers, it means the checkpoint format to load is Huggingface .
-  * `saver`: The saving method .if it's mcore, it means using the transformer engine to save the checkpoint. if it's transformers, it means the checkpoint format to save is Huggingface .
-=======
   * `loader`: The loading method .if it's mcore, it means to load the checkpoint of transformer engine. if it's transformers, it means the checkpoint format to load is Huggingface .
   * `saver`: The saving method .if it's mcore, it means to save the checkpoint of transformer engine. if it's transformers, it means the checkpoint format to save is Huggingface .
->>>>>>> 8937824d
 
 
 Note that the above configuration is for converting Aquila-34B and you may need to change the model configurations such as `num_layers` and`hidden_size` as needed.  
@@ -200,32 +190,18 @@
   * `LOAD_DIR`: the directory for loading the original checkpoint.
   * `SAVE_DIR`: the directory for saving the merged checkpoint.
   * `FlagScale_HOME`: the directory of FlagScale.
-<<<<<<< HEAD
-  * `loader`: The loading method .if it's mcore, it means using the transformer engine to load the checkpoint. if it's transformers, it means the checkpoint format to load is Huggingface .
-  * `saver`: The saving method .if it's mcore, it means using the transformer engine to save the checkpoint. if it's transformers, it means the checkpoint format to save is Huggingface .
-=======
   * `loader`: The loading method. if it's mcore, it means to load the checkpoint of transformer engine. if it's transformers, it means the checkpoint format to load is Huggingface .
   * `saver`: The saving method .if it's mcore, it means to save the checkpoint of transformer engine. if it's transformers, it means the checkpoint format to save is Huggingface .
->>>>>>> 8937824d
 
 3. Serve the Aquila2 model by the below script. Here we take the Aquila2-34B as an example and assume you have an A800-80G GPU.
 ``` 
 python ../examples/aquila/34B/inference_auto.py \
-<<<<<<< HEAD
-       --server-port ${SERVER_PORT} \
-       --master-process ${MASTER_PORT} \
-       --device "0" \
-       --iteration -1 \
-       --checkpoint-path "${CKPT_DIR}" \
-       --model-info "Aquila-34b"
-=======
       --server-port ${SERVER_PORT} \
       --master-process ${MASTER_PORT} \
       --device "0" \
       --iteration -1 \
       --checkpoint-path "${CKPT_DIR}" \
       --model-info "Aquila-34b"
->>>>>>> 8937824d
 ```
 Please set the following variables before running the command:
   * `SERVER_PORT`: the server port for serving the model.
@@ -250,14 +226,10 @@
 2. Repartition the model weight
 
 ```
-<<<<<<< HEAD
-python tools/checkpoint_util_lite.py --conversion-type weight --model-type GPT --load-dir ${LOAD_DIR} \
-=======
 python tools/checkpoint/convert.py \
     --conversion-type weight \
     --model-type GPT \
     --load-dir ${LOAD_DIR} \
->>>>>>> 8937824d
     --save-dir ${SAVE_DIR} \ 
     --true-vocab-size 100008 \
     --vocab-file ${FlagScale_HOME}/examples/aquila/tokenizer/vocab.json \
@@ -275,22 +247,14 @@
 
 3. Repartition the distributed optimizer 
 ```
-<<<<<<< HEAD
-python tools/checkpoint_util_lite.py 
-=======
 python tools/checkpoint/convert.py \
->>>>>>> 8937824d
     --conversion-type optimizer \
     --model-type GPT \
     --load-dir ${LOAD_DIR} \
     --save-dir ${SAVE_DIR} \ 
     --true-vocab-size 100008 \
-<<<<<<< HEAD
-    --vocab-file ${FlagScale_HOME}/examples/aquila/tokenizer/vocab.json \  --megatron-path  ${FlagScale_HOME} \
-=======
     --vocab-file ${FlagScale_HOME}/examples/aquila/tokenizer/vocab.json \
     --megatron-path  ${FlagScale_HOME} \
->>>>>>> 8937824d
     --target-tensor-parallel-size ${TP} \
     --target-pipeline-parallel-size ${PP} 
 ```
