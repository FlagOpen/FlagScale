--- conflicted
+++ resolved
@@ -2,13 +2,9 @@
 
 try:
     from .fused_layer_norm import MixedFusedLayerNorm as LayerNorm
-<<<<<<< HEAD
-    from .rms_norm import RMSNorm
-=======
     #TODO: @aoyulong need to choose RMSNorm impl
     # from .rms_norm import RMSNorm
     from .fused_rms_norm import MixedFusedLayerNorm as RMSNorm
->>>>>>> 7ef8b368
 except Exception as e:
     # from torch.nn import LayerNorm
     print('WARNING: APEX is not installed and is not supported in KL yet')
