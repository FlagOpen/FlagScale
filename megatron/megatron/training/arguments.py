--- conflicted
+++ resolved
@@ -451,17 +451,10 @@
     }
     map_dtype = lambda d: d if isinstance(d, torch.dtype) else dtype_map[d]
 
-<<<<<<< HEAD
-    args.main_grads_dtype = dtype_map[args.main_grads_dtype]
-    args.main_params_dtype = dtype_map[args.main_params_dtype]
-    args.exp_avg_dtype = dtype_map[args.exp_avg_dtype]
-    args.exp_avg_sq_dtype = dtype_map[args.exp_avg_sq_dtype]
-=======
     args.main_grads_dtype = map_dtype(args.main_grads_dtype)
     args.main_params_dtype = map_dtype(args.main_params_dtype)
     args.exp_avg_dtype = map_dtype(args.exp_avg_dtype)
     args.exp_avg_sq_dtype = map_dtype(args.exp_avg_sq_dtype)
->>>>>>> 38417564
 
     if args.fp8_param_gather:
         assert args.use_distributed_optimizer, \
