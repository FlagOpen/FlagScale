# Copyright (c) 2024, NVIDIA CORPORATION. All rights reserved.

"""Input/output checkpointing."""

from logging import getLogger
import os
import random
import shutil
import sys
import threading
from pathlib import Path

import numpy as np
from time import time

import torch

from megatron.core import mpu, tensor_parallel, dist_checkpointing
from megatron.core.dist_checkpointing.mapping import ShardedObject
from megatron.core.dist_checkpointing.serialization import get_default_load_sharded_strategy
from megatron.core.dist_checkpointing.strategies.fully_parallel import \
    FullyParallelSaveStrategyWrapper, FullyParallelLoadStrategyWrapper
from megatron.core.num_microbatches_calculator import update_num_microbatches
from .async_utils import schedule_async_save
from .global_vars import get_args, get_one_logger
from .utils import unwrap_model, print_rank_0, append_to_progress_log, is_last_rank
from ..core.dist_checkpointing.serialization import \
    get_default_save_sharded_strategy
from .one_logger_utils import on_save_checkpoint_start, on_save_checkpoint_success

# [ModelOpt]: Import
try:
    from modelopt.torch.opt.plugins import (
        save_modelopt_state,
        save_sharded_modelopt_state,
        restore_modelopt_state,
        restore_sharded_modelopt_state,
    )
    has_nvidia_modelopt = True
except Exception:
    has_nvidia_modelopt = False

_CHECKPOINT_VERSION = None

logger = getLogger(__name__)
_NON_PERSISTENT_CKPT_SUBDIR = 'non_persistent'

def set_checkpoint_version(value):
    global _CHECKPOINT_VERSION
    if _CHECKPOINT_VERSION is not None:
        assert _CHECKPOINT_VERSION == value, \
            "checkpoint versions do not match"
    _CHECKPOINT_VERSION = value


def get_checkpoint_version():
    global _CHECKPOINT_VERSION
    return _CHECKPOINT_VERSION


def check_checkpoint_args(checkpoint_args):
    """Ensure fixed arguments for a model are the same for the input
    arguments and the one retrieved from checkpoint."""
    args = get_args()

    def _compare(arg_name, old_arg_name=None, default=None):
        if old_arg_name is not None:
            ckpt_arg_name = old_arg_name
        else:
            ckpt_arg_name = arg_name
        if default is not None:
            checkpoint_value = getattr(checkpoint_args, ckpt_arg_name, default)
        else:
            checkpoint_value = getattr(checkpoint_args, ckpt_arg_name)
        args_value = getattr(args, arg_name)
        error_message = '{} value from checkpoint ({}) is not equal to the ' \
                        'input argument value ({}).'.format(
                            arg_name, checkpoint_value, args_value)
        assert checkpoint_value == args_value, error_message

    _compare('num_layers')
    _compare('hidden_size')
    _compare('num_attention_heads')
    _compare('add_position_embedding', default=True)
    if args.vocab_file:
        _compare('max_position_embeddings')
        _compare('make_vocab_size_divisible_by')
        if not args.use_dist_ckpt:
            _compare('padded_vocab_size')
        _compare('tokenizer_type')
    if args.data_parallel_random_init:
        _compare('data_parallel_random_init')
    if get_checkpoint_version() < 3.0:
        _compare('tensor_model_parallel_size',
                 old_arg_name='model_parallel_size')
    if get_checkpoint_version() >= 3.0 and not args.use_dist_ckpt:
        _compare('tensor_model_parallel_size')
        _compare('pipeline_model_parallel_size')


def ensure_directory_exists(filename, check_parent=True):
    """Build filename's path if it does not already exists."""
    dirname = os.path.dirname(filename) if check_parent else filename
    os.makedirs(dirname, exist_ok=True)


def get_checkpoint_name(checkpoints_path, iteration, release=False,
                        pipeline_parallel=None,
                        tensor_rank=None, pipeline_rank=None,
                        expert_parallel=None, expert_rank=None,
                        return_base_dir=False, basename="model_optim_rng.pt"):
    """Determine the directory name for this rank's checkpoint."""
    if release:
        directory = 'release'
    else:
        directory = 'iter_{:07d}'.format(iteration)
    if return_base_dir:
        common_path = os.path.join(checkpoints_path, directory)
        return common_path

    # Use both the tensor and pipeline MP rank.
    if pipeline_parallel is None:
        pipeline_parallel = (mpu.get_pipeline_model_parallel_world_size() > 1)
    if tensor_rank is None:
        tensor_rank = mpu.get_tensor_model_parallel_rank()
    if pipeline_rank is None:
        pipeline_rank = mpu.get_pipeline_model_parallel_rank()
    if expert_parallel is None:
        expert_parallel = (mpu.get_expert_model_parallel_world_size() > 1)
    if expert_rank is None:
        expert_rank = mpu.get_expert_model_parallel_rank()

    # Use both the tensor and pipeline MP rank. If using the distributed
    # optimizer, then the optimizer's path must additionally include the
    # data parallel rank.
    if not pipeline_parallel:
        common_path = os.path.join(checkpoints_path, directory,
                            f'mp_rank_{tensor_rank:02d}')
    else:
        common_path = os.path.join(checkpoints_path, directory,
                f'mp_rank_{tensor_rank:02d}_{pipeline_rank:03d}')

    if expert_parallel:
        common_path = common_path + f'_{expert_rank:03d}'

    return os.path.join(common_path, basename)


def get_distributed_optimizer_checkpoint_name(model_checkpoint_name):
    return os.path.join(os.path.dirname(model_checkpoint_name),
                        "distrib_optim.pt")


def find_checkpoint_rank_0(checkpoints_path, iteration, release=False):
    """Finds the checkpoint for rank 0 without knowing if we are using
    pipeline parallelism/expert parallelism or not.

    Since the checkpoint naming scheme changes if pipeline or expert
    parallelism is present, we need to look for both naming schemes if
    we don't know if the checkpoint has pipeline or expert parallelism.
    """

    # Look for checkpoint with no pipelining and no expert parallelism
    filename = get_checkpoint_name(checkpoints_path, iteration, release,
                                   pipeline_parallel=False,
                                   tensor_rank=0, pipeline_rank=0,
                                   expert_parallel=False, expert_rank=0)
    if os.path.isfile(filename):
        return filename

    # Look for checkpoint with no pipelining and expert parallelism
    filename = get_checkpoint_name(checkpoints_path, iteration, release,
                                   pipeline_parallel=False,
                                   tensor_rank=0, pipeline_rank=0,
                                   expert_parallel=True, expert_rank=0)
    if os.path.isfile(filename):
        return filename

    # Look for checkpoint with pipelining and no expert parallelism
    filename = get_checkpoint_name(checkpoints_path, iteration, release,
                                   pipeline_parallel=True,
                                   tensor_rank=0, pipeline_rank=0,
                                   expert_parallel=False, expert_rank=0)
    if os.path.isfile(filename):
        return filename

    # Look for checkpoint with pipelining and expert parallelism
    filename = get_checkpoint_name(checkpoints_path, iteration, release,
                                   pipeline_parallel=True,
                                   tensor_rank=0, pipeline_rank=0,
                                   expert_parallel=True, expert_rank=0)
    if os.path.isfile(filename):
        return filename

    # Look for a distributed checkpoint
    filename = get_checkpoint_name(checkpoints_path, iteration, release,
                                   pipeline_parallel=True,
                                   return_base_dir=True)
    if dist_checkpointing.check_is_distributed_checkpoint(filename):
        return filename

    return None


def get_checkpoint_tracker_filename(checkpoints_path):

    """Tracker file rescords the latest chckpoint during
    training to restart from."""
    return os.path.join(checkpoints_path, 'latest_checkpointed_iteration.txt')


def checkpoint_exists(checkpoints_path):
    if checkpoints_path is None:
        return False
    load_step = 'latest_checkpointed_iteration.txt'
    return os.path.exists(os.path.join(checkpoints_path, load_step))


def read_metadata(tracker_filename):
    # Read the tracker file and either set the iteration or
    # mark it as a release checkpoint.
    iteration = 0
    release = False
    with open(tracker_filename, 'r') as f:
        metastring = f.read().strip()
        try:
            iteration = int(metastring)
        except ValueError:
            release = metastring == 'release'
            if not release:
                print_rank_0('ERROR: Invalid metadata file {}. Exiting'.format(
                    tracker_filename))
                sys.exit()
    # TODO: we use iteration 0 to load checkpoint from other framework.  
    # We should remove this after we have a better way to load checkpoint from other framework.
    assert iteration >= 0 or release, 'error parsing metadata file {}'.format(
        tracker_filename)

    # Get the max iteration retrieved across the ranks.
    if torch.distributed.is_initialized():
        iters_cuda = torch.tensor([iteration], dtype=torch.long, device='cuda')
        torch.distributed.all_reduce(iters_cuda, op=torch.distributed.ReduceOp.MAX)
        max_iter = iters_cuda[0].item()

        # We should now have all the same iteration.
        # If not, print a warning and chose the maximum
        # iteration across all ranks.
        if iteration != max_iter:
            rank = torch.distributed.get_rank()
            print('WARNING: on rank {} found iteration {} in the '
                  'metadata while max iteration across the ranks '
                  'is {}, replacing it with max iteration.'.format(
                      rank, iteration, max_iter), flush=True)
    else:
        # When loading a checkpoint outside of training (for example,
        # when editing it), we might not have torch distributed
        # initialized, in this case, just assume we have the latest
        max_iter = iteration
    return max_iter, release


def get_rng_state(use_dist_ckpt: bool = False):
    """ collect rng state across data parallel ranks """
    args = get_args()
    rng_state = {
        'random_rng_state': random.getstate(),
        'np_rng_state': np.random.get_state(),
        'torch_rng_state': torch.get_rng_state(),
        'cuda_rng_state': torch.cuda.get_rng_state(),
        'rng_tracker_states': tensor_parallel.get_cuda_rng_tracker().get_states()}

    rng_state_list = None
    if torch.distributed.is_initialized() and \
            mpu.get_data_parallel_world_size() > 1 and \
            args.data_parallel_random_init:
        rng_state_list = \
            [None for i in range(mpu.get_data_parallel_world_size())]
        torch.distributed.all_gather_object(
            rng_state_list,
            rng_state,
            group=mpu.get_data_parallel_group())
    else:
        rng_state_list = [rng_state]

    if use_dist_ckpt:
        pp_rank = mpu.get_pipeline_model_parallel_rank()
        pp_size = mpu.get_pipeline_model_parallel_world_size()
        tp_rank = mpu.get_tensor_model_parallel_rank()
        tp_size = mpu.get_tensor_model_parallel_world_size()
        rng_state_list = ShardedObject('rng_state', rng_state_list, (pp_size, tp_size), (pp_rank, tp_rank),
                                       replica_id=mpu.get_data_parallel_rank(with_context_parallel=True))

    return rng_state_list


def save_checkpoint(iteration, model, optimizer, opt_param_scheduler, num_floating_point_operations_so_far,
                    checkpointing_context=None, pipeline_rank=None, expert_rank=None, tensor_rank=None, pipeline_parallel=None, expert_parallel=None, non_persistent_ckpt=False,
                    train_data_iterator=None):
    """Save a model, optimizer and optionally dataloader checkpoint.

    Checkpointing context is used to persist some checkpointing state
    throughout a single job. Must be initialized externally (not used if None).

    If non_persistent_ckpt is True,
    the checkpoint will be saved with special functionality for removing old checkpoints.
    There are several types of non-persistent checkpoints:
    "global" - Saved as a standard checkpoint (e.g., on Lustre) with old checkpoints being removed.
    "local" - [TBD] Each rank saves a portion of the checkpoint locally (e.g., on SSD/ramdisk).
    "in_memory" - [TBD] A special kind of local checkpoint that avoids serialization.

    Dataloader checkpoint is only saved if the dataloader supports it. Currently this applies only
    to the Megatron Energon dataloader (multimodal) and not the built-in Megatron dataloader (text-only).
    """
    start_ckpt = time()
    args = get_args()

    # Prepare E2E metrics at start of save checkpoint
    productive_metrics = on_save_checkpoint_start(args.async_save)

    # Only rank zero of the data parallel writes to the disk.
    model = unwrap_model(model)

    # Handle non_persistent_ckpt flag. Besides overwriting `args.save` and
    # `args.use_dist_ckpt`, non-persistent global ckpt requires no additional logic
    use_dist_ckpt = args.use_dist_ckpt or non_persistent_ckpt
    save_dir = args.save
    if non_persistent_ckpt:
        save_dir = (
            args.non_persistent_global_ckpt_dir
            if args.non_persistent_global_ckpt_dir
            else os.path.join(save_dir, _NON_PERSISTENT_CKPT_SUBDIR)
        )
        # TODO Can we ensure the previous checkpoint is saved? We don't want to allow two saves in parallel.
        cleanup_old_non_persistent_checkpoint(save_dir, leave_ckpt_num=1, do_async=args.async_save)

    ckpt_format = args.dist_ckpt_format if use_dist_ckpt else 'torch'
    print_rank_0('saving checkpoint at iteration {:7d} to {} in {} format'.format(
        iteration, save_dir, ckpt_format))

    # Collect rng state across data parallel ranks.
    rng_state = get_rng_state(use_dist_ckpt)

    # Checkpoint name.
    checkpoint_name = get_checkpoint_name(save_dir, iteration, release=False, pipeline_parallel=pipeline_parallel,
        tensor_rank=tensor_rank, pipeline_rank=pipeline_rank, expert_parallel=expert_parallel, expert_rank=expert_rank, return_base_dir=use_dist_ckpt)

    # Save dataloader state if the dataloader supports it (currently only Megatron Energon).
    save_dataloader_state(train_data_iterator, iteration, getattr(args, "dataloader_save", None))

    # Save distributed optimizer's custom parameter state.
    if args.use_distributed_optimizer and not args.no_save_optim and optimizer is not None and not use_dist_ckpt:
        optim_checkpoint_name = \
            get_distributed_optimizer_checkpoint_name(checkpoint_name)
        ensure_directory_exists(optim_checkpoint_name)
        optimizer.save_parameter_state(optim_checkpoint_name)

    async_save_request = None
    if args.async_save:
        if not args.use_dist_ckpt:
            raise NotImplementedError('Async checkpoint save not implemented for legacy checkpoints')
        elif args.dist_ckpt_format != 'torch_dist':
            raise NotImplementedError(f'Async checkpoint save not implemented for {args.dist_ckpt_format} distributed checkpoint format')

    rank = torch.distributed.get_rank() if torch.distributed.is_initialized() else 0

    # Collect args, model, RNG.
    if not torch.distributed.is_initialized() \
            or mpu.get_data_modulo_expert_parallel_rank(with_context_parallel=True) == 0 \
            or use_dist_ckpt:
        optim_sd_kwargs = {}
        if use_dist_ckpt and args.use_distributed_optimizer:
            optim_sd_kwargs['sharding_type'] = ('fully_sharded_model_space'
                                                if args.ckpt_fully_parallel_save
                                                else 'dp_zero_gather_scatter')
            print_rank_0(f'Storing distributed optimizer sharded state of type {optim_sd_kwargs["sharding_type"]}')
        state_dict = generate_state_dict(args, model, optimizer, opt_param_scheduler, rng_state,
                                         use_dist_ckpt, iteration, optim_sd_kwargs=optim_sd_kwargs)

        state_dict['num_floating_point_operations_so_far'] = num_floating_point_operations_so_far
        if use_dist_ckpt:
            if non_persistent_ckpt and args.non_persistent_ckpt_type != 'global':
                raise NotImplementedError(
                    'Local and online checkpoints are not yet supported, please use global non-persistent checkpoints'
                )
            if not torch.distributed.is_initialized() or torch.distributed.get_rank() == 0:
                # TODO Handle non-empty directories (e.g., after a crash during saving).
                ensure_directory_exists(checkpoint_name, check_parent=False)
<<<<<<< HEAD
            validate_sharding_integrity = True
            save_strategy = (checkpointing_context or {}).get('save_strategy',
                                                              get_default_save_sharded_strategy(args.dist_ckpt_format))
            if args.ckpt_fully_parallel_save:
                if checkpointing_context is not None and 'save_strategy' in checkpointing_context:
                    # Already saved once before - don't need to rerun sharding validation
                    validate_sharding_integrity = not args.ckpt_assume_constant_structure
                else:
                    save_strategy = FullyParallelSaveStrategyWrapper(save_strategy, mpu.get_data_parallel_group(with_context_parallel=True, with_ulysses_sequence_parallel=True),
=======
            if checkpointing_context is not None and 'save_strategy' in checkpointing_context:
                save_strategy = checkpointing_context['save_strategy']
                # Already saved once before - don't need to rerun sharding validation
                validate_sharding_integrity = not args.ckpt_assume_constant_structure
            else:
                validate_sharding_integrity = True
                save_strategy = get_default_save_sharded_strategy(args.dist_ckpt_format)
                if args.ckpt_assume_constant_structure and args.dist_ckpt_format == 'torch_dist':
                    save_strategy.use_cached_ckpt_structure = args.ckpt_assume_constant_structure
                if args.ckpt_fully_parallel_save:
                    save_strategy = FullyParallelSaveStrategyWrapper(save_strategy, mpu.get_data_parallel_group(with_context_parallel=True),
>>>>>>> f4e459a1
                                                                     args.ckpt_assume_constant_structure)
            # Store save strategy for future checkpoint saves
            if checkpointing_context is not None:
                checkpointing_context['save_strategy'] = save_strategy
            end_ckpt = time()
            logger.debug(f"rank: {rank}, takes {end_ckpt - start_ckpt} to prepare state dict for ckpt ")
            async_save_request = dist_checkpointing.save(state_dict, checkpoint_name, save_strategy,
                                                         async_sharded_save=args.async_save,
                                                         validate_access_integrity=validate_sharding_integrity)
            # [ModelOpt]: save sharded modelopt_state
            if has_nvidia_modelopt:
                save_sharded_modelopt_state(model, checkpoint_name, (args.dist_ckpt_format, 1))
        else:
            # [ModelOpt]: Inject modelopt_state into state_dict
            if has_nvidia_modelopt:
                save_modelopt_state(model, state_dict)

            # Save.
            ensure_directory_exists(checkpoint_name)
            torch.save(state_dict, checkpoint_name)
    start_misc = time()
    if not args.async_save:
        assert async_save_request is None
        # Wait so everyone is done (necessary)
        if torch.distributed.is_initialized():
            torch.distributed.barrier()

    # And update the latest iteration
    if not torch.distributed.is_initialized() \
       or torch.distributed.get_rank() == 0:
        tracker_filename = get_checkpoint_tracker_filename(save_dir)

        def iter_finalize_fn():
            with open(tracker_filename, 'w') as f:
                f.write(str(iteration))
            print_rank_0('  successfully saved checkpoint from iteration {:7d} to {}'
                         .format(iteration, args.save))
            if args.log_progress and args.async_save:
                append_to_progress_log(f'Saved async checkpoint\tIteration: {iteration}',
                                       barrier=False)

        if args.async_save:
            assert async_save_request is not None
            async_save_request.add_finalize_fn(iter_finalize_fn)
        else:
            iter_finalize_fn()

    # Additional callback for one_logger (last rank)
    if not torch.distributed.is_initialized() \
       or is_last_rank():
        def onelogger_finalize_fn():
            on_save_checkpoint_success(productive_metrics, args.async_save)
        if args.async_save:
            assert async_save_request is not None
            async_save_request.add_finalize_fn(onelogger_finalize_fn)
        else:
            onelogger_finalize_fn()

    if args.async_save:
        schedule_async_save(async_save_request)
        print_rank_0('  scheduled an async checkpoint save at iteration {:7d} to {}' \
                     .format(iteration, args.save))

    # Wait so everyone is done (not necessary)
    if torch.distributed.is_initialized():
        torch.distributed.barrier()

    end_misc = time()
    logger.debug(f"rank: {rank}, takes {end_misc - start_misc} to finalize ckpt save ")


def cleanup_old_non_persistent_checkpoint(save_dir, leave_ckpt_num=1, do_async=False):
    if torch.distributed.is_initialized() and torch.distributed.get_rank() != 0:
        return
    save_dir = Path(save_dir)

    iter_prefix = "iter_"
    iter_ckpts = save_dir.rglob(f'{iter_prefix}*')
    sorted_iter_ckpts = sorted(iter_ckpts, key=lambda ckpt_name: int(ckpt_name.name[len(iter_prefix):]))
    if not sorted_iter_ckpts:
        return
    rm_iter_ckpts = sorted_iter_ckpts[:-leave_ckpt_num]
    print_rank_0(f'Non-persistent checkpoints scheduled for removal: {rm_iter_ckpts}')
    print_rank_0(f'Non-persistent checkpoints to be kept: {sorted_iter_ckpts[-leave_ckpt_num:]}')

    def remove_iter_ckpts(_iter_ckpts):
        for ckpt in _iter_ckpts:
            shutil.rmtree(ckpt)
    if do_async:
        threading.Thread(target=remove_iter_ckpts, args=(rm_iter_ckpts,)).start()
    else:
        remove_iter_ckpts(rm_iter_ckpts)


def save_dataloader_state(train_iterator, iteration, dataloader_save_path):
    """Saves dataloader state if the dataloader supports it.

    Currently, this is only used by Megatron Energon dataloader (multimodal) to store its state at a
    specific iteration. The Megatron built-in dataloader (text-only) creates index files upfront
    to track its state.

    If the provided dataloader has `save_state` method, then it is called to save the state.
    Otherwise, no state is saved.

    Args:
        train_iterator (iterable): Train dataloader.
        iteration (int): Current iteration.
        dataloader_save_path (str): Path where the dataloader state is saved.
    """
    # If no dataloader or saving path is provided, then exit early.
    if train_iterator is None or dataloader_save_path is None:
        return

    # If dataloader doesn't support saving state, exit early.
    if not hasattr(train_iterator, "save_state"):
        return

    # Save dataloader state for each data parallel rank only once.
    first_rank = mpu.is_pipeline_first_stage(ignore_virtual=True) and mpu.get_tensor_model_parallel_rank() == 0
    if not first_rank:
        return

    dp_rank = mpu.get_data_parallel_rank()
    print(f"saving dataloader checkpoint at iteration {iteration} to {dataloader_save_path}")
    train_dataloader_state_dict = train_iterator.save_state()
    data_state_save_path = get_checkpoint_name(
        dataloader_save_path, iteration,
        basename=f'train_dataloader_dprank{dp_rank:03d}.pt'
    )

    torch.distributed.barrier(group=mpu.get_data_parallel_group())

    if mpu.get_data_parallel_rank() == 0:
        ensure_directory_exists(data_state_save_path)

    torch.distributed.barrier(group=mpu.get_data_parallel_group())

    dataloader_save_dict = {}
    dataloader_save_dict['dataloader_state_dict'] = train_dataloader_state_dict
    torch.save(dataloader_save_dict, data_state_save_path)


def generate_state_dict(args, model, optimizer, opt_param_scheduler,
                        rng_state, use_dist_ckpt=False, iteration=None,
                        optim_sd_kwargs=None):
    # Arguments, iteration, and model.
    state_dict = {}
    state_dict['args'] = args
    state_dict['checkpoint_version'] = 3.0
    if iteration is not None:
        state_dict['iteration'] = iteration

    if len(model) == 1:
        state_dict['model'] = (model[0].sharded_state_dict()
                               if use_dist_ckpt else
                               model[0].state_dict_for_save_checkpoint())
    else:
        for i in range(len(model)):
            mpu.set_virtual_pipeline_model_parallel_rank(i)
            state_dict['model%d' % i] = (
                model[i].sharded_state_dict()
                if use_dist_ckpt else
                model[i].state_dict_for_save_checkpoint())
    # Optimizer stuff.
    if not args.no_save_optim:
        if optimizer is not None:
            state_dict['optimizer'] = (optimizer.sharded_state_dict(state_dict, **(optim_sd_kwargs or {}))
                                       if use_dist_ckpt else
                                       optimizer.state_dict())
        if opt_param_scheduler is not None:
            state_dict['opt_param_scheduler'] = \
                opt_param_scheduler.state_dict()
    # RNG states.
    if not args.no_save_rng:
        state_dict["rng_state"] = rng_state
    return state_dict


def _transpose_first_dim(t, num_splits, num_splits_first, model):
    input_shape = t.size()
    # We use a self_attention module but the values extracted aren't
    # specific to self attention so should work for cross attention as well
    while hasattr(model, 'module'):
        model = model.module
    attention_module = model.language_model.encoder.layers[0].self_attention
    hidden_size_per_attention_head = attention_module.hidden_size_per_attention_head
    num_attention_heads_per_partition = attention_module.num_attention_heads_per_partition
    if num_splits_first:
        """[num_splits * np * hn, h]
        -->(view) [num_splits, np, hn, h]
        -->(tranpose) [np, num_splits, hn, h]
        -->(view) [np * num_splits * hn, h] """

        intermediate_shape = \
            (num_splits, num_attention_heads_per_partition,
             hidden_size_per_attention_head) + input_shape[1:]

        t = t.view(*intermediate_shape)
        t = t.transpose(0, 1).contiguous()
    else:
        """[np * hn * num_splits, h]
        -->(view) [np, hn, num_splits, h]
        -->(tranpose) [np, num_splits, hn, h]
        -->(view) [np * num_splits * hn, h] """

        intermediate_shape = \
            (num_attention_heads_per_partition,
             hidden_size_per_attention_head, num_splits) +\
             input_shape[1:]

        t = t.view(*intermediate_shape)
        t = t.transpose(1, 2).contiguous()
    t = t.view(*input_shape)

    return t


def fix_query_key_value_ordering(model, checkpoint_version):
    """Fix up query/key/value matrix ordering if checkpoint
    version is smaller than 2.0
    """
    if checkpoint_version < 2.0:
        if isinstance(model, list):
            assert len(model)==1
            model = model[0]
        for name, param in model.named_parameters():
            if name.endswith(('.query_key_value.weight', '.query_key_value.bias')):
                if checkpoint_version == 0:
                    fixed_param = _transpose_first_dim(param.data, 3, True, model)
                elif checkpoint_version == 1.0:
                    fixed_param = _transpose_first_dim(param.data, 3, False, model)
                else:
                    print_rank_0(f"Invalid checkpoint version {checkpoint_version}.")
                    sys.exit()
                param.data.copy_(fixed_param)
            if name.endswith(('.key_value.weight', '.key_value.bias')):
                if checkpoint_version == 0:
                    fixed_param = _transpose_first_dim(param.data, 2, True, model)
                elif checkpoint_version == 1.0:
                    fixed_param = _transpose_first_dim(param.data, 2, False, model)
                else:
                    print_rank_0(f"Invalid checkpoint version {checkpoint_version}.")
                    sys.exit()
                param.data.copy_(fixed_param)
        print_rank_0(" succesfully fixed query-key-values ordering for"
                     " checkpoint version {}".format(checkpoint_version))


def _get_non_persistent_iteration(non_persistent_dir, args):
    if args.non_persistent_ckpt_type == "global":
        tracker_filename = get_checkpoint_tracker_filename(non_persistent_dir)
        if os.path.isfile(tracker_filename):
            iteration, release = read_metadata(tracker_filename)
            if release:
                raise RuntimeError('Non-persistent checkpoint can\'t be a release checkpoint')
        else:
            iteration = -1
            print_rank_0('WARNING: could not find the metadata file {}'.format(tracker_filename))
            print_rank_0('    will not load any non-persistent checkpoint')
        return iteration
    elif args.non_persistent_ckpt_type is None:
        return -1
    else:
        raise NotImplementedError(
            'Local and online checkpoints are not yet supported, please use global non-persistent checkpoints'
        )


def _load_non_persistent_base_checkpoint(
    non_persistent_dir, args, rank0, sharded_state_dict, non_persistent_iteration
):
    """ Load the base state_dict from a non-persistent distributed checkpoint.
    Depending on the non_persistent_ckpt_type, different logic may be required.
    """
    assert args.non_persistent_ckpt_type is not None
    if args.non_persistent_ckpt_type == "global":
        checkpoint_name = get_checkpoint_name(
            non_persistent_dir, non_persistent_iteration, False, return_base_dir=True
        )
        # "non_persistent" checkpoint is only used for distributed checkpoints
        # Skipping the assert to avoid unnecessary disk access.
        # assert dist_checkpointing.check_is_distributed_checkpoint(checkpoint_name)
        if not rank0:
            print_rank_0(
                f'Loading from a non-persistent checkpoint (non-persistent iter {non_persistent_iteration})'
            )
        return _load_global_dist_base_checkpoint(
            non_persistent_dir, args, rank0, sharded_state_dict, non_persistent_iteration, False
        )
    else:
        raise NotImplementedError(
            'Local and online checkpoints are not yet supported, please use global non-persistent checkpoints'
        )


def _load_global_dist_base_checkpoint(
    load_dir, args, rank0, sharded_state_dict, iteration, release
):
    """ Load the base state_dict from the given directory containing the global distributed checkpoint """
    if rank0:
        checkpoint_name = find_checkpoint_rank_0(load_dir, iteration, release)
        state_dict = dist_checkpointing.load_common_state_dict(checkpoint_name)
        return state_dict, checkpoint_name, release

    if sharded_state_dict is None:
        assert not args.auto_detect_ckpt_format and not args.use_dist_ckpt, (
            args.auto_detect_ckpt_format,
            args.use_dist_ckpt,
        )
        raise RuntimeError(
            'Detected load from a distributed checkpoint, but neither --use-dist-ckpt nor --auto-detect-ckpt-format is set.'
        )

    checkpoint_name = get_checkpoint_name(load_dir, iteration, release, return_base_dir=True)
    load_strategy = get_default_load_sharded_strategy(checkpoint_name)
    # NOTE: `args.ckpt_fully_parallel_load` applies to both persistent and non-persistent checkpoints.
    if args.ckpt_fully_parallel_load:
        load_strategy = FullyParallelLoadStrategyWrapper(
            load_strategy, mpu.get_data_parallel_group(with_context_parallel=True)
        )
    state_dict = dist_checkpointing.load(sharded_state_dict, checkpoint_name, load_strategy, strict=args.dist_ckpt_strictness)
    return state_dict, checkpoint_name, release


def _load_base_checkpoint(
    load_dir, args, rank0=False, sharded_state_dict=None, exit_on_missing_checkpoint=False
):
    """ Load the base state_dict from the given directory

    If rank0 is true, just loads rank 0 checkpoint, ignoring arguments.
    """
    # Try to load non-persistent checkpoint first
    non_persistent_dir = (
        args.non_persistent_global_ckpt_dir
        if args.non_persistent_global_ckpt_dir
        else os.path.join(load_dir, _NON_PERSISTENT_CKPT_SUBDIR)
    )
    non_persistent_iteration = _get_non_persistent_iteration(non_persistent_dir, args)
    tracker_filename = get_checkpoint_tracker_filename(load_dir)
    if os.path.isfile(tracker_filename):
        iteration, release = read_metadata(tracker_filename)
    else:
        iteration, release = -1, False
    if non_persistent_iteration != -1:  # there is a non-persistent checkpoint
        if non_persistent_iteration >= iteration:
            return _load_non_persistent_base_checkpoint(
                non_persistent_dir, args, rank0, sharded_state_dict, non_persistent_iteration
            )
        else:
            print_rank_0('WARNING: non-persistent checkpoints are older than persistent checkpoint')

    # Otherwise we are dealing with global checkpoints
    # If no tracker file, return nothing
    if iteration == -1:
        if not rank0:
            print_rank_0('WARNING: could not find the metadata file {}'.format(tracker_filename))
            print_rank_0('    will not load any checkpoints and will start from random')
        # Conditionally exit if checkpoint not found.
        if exit_on_missing_checkpoint:
            print_rank_0(">> '--exit-on-missing-checkpoint' set ... exiting. <<")
            if torch.distributed.is_initialized():
                torch.distributed.barrier()
            sys.exit()

        return None, "", False

    # Determine the type of the checkpoint
    checkpoint_name = get_checkpoint_name(load_dir, iteration, release, return_base_dir=True)
    is_dist_ckpt = dist_checkpointing.check_is_distributed_checkpoint(checkpoint_name)
    if not rank0:
        dist_infix = "distributed " if is_dist_ckpt else ""
        if release:
            print_rank_0(f' loading release {dist_infix}checkpoint from {load_dir}')
        else:
            print_rank_0(
                f' loading {dist_infix}checkpoint from {load_dir} at iteration {iteration}'
            )

    # Handle global distributed checkpoint
    if is_dist_ckpt:
<<<<<<< HEAD
        if rank0:
            state_dict = dist_checkpointing.load_common_state_dict(checkpoint_name)
            return state_dict, checkpoint_name, release

        # at this point args are available
        args = get_args()
        if sharded_state_dict is None:
            assert not args.auto_detect_ckpt_format and not args.use_dist_ckpt, (args.auto_detect_ckpt_format, args.use_dist_ckpt)
            raise RuntimeError('Detected load from a distributed checkpoint, but neither --use-dist-ckpt nor --auto-detect-ckpt-format is set.')

        load_strategy = get_default_load_sharded_strategy(checkpoint_name)
        if args.ckpt_fully_parallel_load:
            load_strategy = FullyParallelLoadStrategyWrapper(load_strategy,
                                                             mpu.get_data_parallel_group(with_context_parallel=True, with_ulysses_sequence_parallel=True))
        state_dict = dist_checkpointing.load(sharded_state_dict, checkpoint_name, load_strategy)
        return state_dict, checkpoint_name, release
=======
        return _load_global_dist_base_checkpoint(
            load_dir, args, rank0, sharded_state_dict, iteration, release
        )
>>>>>>> f4e459a1

    # Handle global legacy checkpoint
    if rank0:
        checkpoint_name = find_checkpoint_rank_0(load_dir, iteration, release)
    else:
        checkpoint_name = get_checkpoint_name(load_dir, iteration, release, return_base_dir=False)
    try:
        state_dict = torch.load(checkpoint_name, map_location='cpu')
    except ModuleNotFoundError:
        from megatron.legacy.fp16_deprecated import loss_scaler

        # For backward compatibility.
        if not rank0:
            print_rank_0(' > deserializing using the old code structure ...')
        sys.modules['fp16.loss_scaler'] = sys.modules['megatron.legacy.fp16_deprecated.loss_scaler']
        sys.modules['megatron.fp16.loss_scaler'] = sys.modules[
            'megatron.legacy.fp16_deprecated.loss_scaler'
        ]
        sys.modules['megatron.model'] = sys.modules['megatron.legacy.model']
        state_dict = torch.load(checkpoint_name, map_location='cpu')
        sys.modules.pop('fp16.loss_scaler', None)
        sys.modules.pop('megatron.fp16.loss_scaler', None)
        sys.modules.pop('megatron.model', None)
    except BaseException as e:
        print('could not load the checkpoint')
        print(e)
        sys.exit()

    return state_dict, checkpoint_name, release


def load_args_from_checkpoint(args, load_arg='load', exit_on_missing_checkpoint=False):
    """Set required arguments from the checkpoint specified in the
    arguments.

    Will overwrite arguments that have a non-None default value, but
    will leave any arguments that default to None as set.

    Returns the same args NameSpace with the new values added/updated.

    If no checkpoint is specified in args, or if the checkpoint is
    there but invalid, the arguments will not be modified

    """
    load_dir = getattr(args, load_arg)

    if load_dir is None:
        print_rank_0('No load directory specified, using provided arguments.')
        return args

    state_dict, checkpoint_name, release = _load_base_checkpoint(
        load_dir, args, rank0=True, exit_on_missing_checkpoint=exit_on_missing_checkpoint
    )

    # Args.
    if not state_dict:
        print_rank_0('Checkpoint not found to provide arguments, using provided arguments.')
        return args

    if 'args' not in state_dict:
        print_rank_0('Checkpoint provided does not have arguments saved, using provided arguments.')
        return args

    checkpoint_args = state_dict['args']
    checkpoint_version = state_dict.get('checkpoint_version', 0)
    args.iteration = state_dict['iteration']

    # One-off conversion for foundation models
    if hasattr(checkpoint_args, 'disable_bias_linear'):
        setattr(
            checkpoint_args, 'add_bias_linear', not getattr(checkpoint_args, 'disable_bias_linear')
        )

    # For backward compatibility.
    if hasattr(checkpoint_args, 'apply_layernorm_rms'):
        checkpoint_args.normalization = 'RMSNorm'

    def _set_arg(arg_name, old_arg_name=None, force=False):
        if not force and getattr(args, arg_name, None) is not None:
            return

        if old_arg_name is not None:
            checkpoint_value = getattr(checkpoint_args, old_arg_name, None)
        else:
            checkpoint_value = getattr(checkpoint_args, arg_name, None)

        if checkpoint_value is not None:
            print_rank_0(f"Setting {arg_name} to {checkpoint_value} from checkpoint")
            setattr(args, arg_name, checkpoint_value)
        else:
            print_rank_0(f"Checkpoint did not provide arguments {arg_name}")

    _set_arg('num_layers')
    _set_arg('hidden_size')
    _set_arg('ffn_hidden_size')
    _set_arg('seq_length')
    _set_arg('num_attention_heads')
    _set_arg('num_query_groups', force=True)
    _set_arg('group_query_attention', force=True)
    _set_arg('kv_channels')
    _set_arg('max_position_embeddings')
    _set_arg('position_embedding_type', force=True)
    _set_arg('add_position_embedding', force=True)
    _set_arg('use_rotary_position_embeddings', force=True)
    _set_arg('rotary_percent', force=True)
    _set_arg('rotary_interleaved', force=True)
    _set_arg('add_bias_linear', force=True)
    _set_arg('add_qkv_bias', force=True)
    _set_arg('swiglu', force=True)
    _set_arg('multiple_of', force=True)
    _set_arg('hidden_dim_multiplier', force=True)
    _set_arg('untie_embeddings_and_output_weights', force=True)
    _set_arg('apply_layernorm_1p', force=True)
    _set_arg('normalization', force=True)
    _set_arg('tokenizer_type')
    _set_arg('padded_vocab_size')
    _set_arg('apply_query_key_layer_scaling', force=True)
    if checkpoint_version < 3.0:
        _set_arg('tensor_model_parallel_size', 'model_parallel_size')
    else:
        _set_arg('tensor_model_parallel_size', force=True)
        _set_arg('pipeline_model_parallel_size', force=True)
        _set_arg('virtual_pipeline_model_parallel_size', force=True)
        _set_arg('num_layers_per_virtual_pipeline_stage')
    return args, checkpoint_args


def load_checkpoint(model, optimizer, opt_param_scheduler, load_arg='load', strict=True):
    """Load a model checkpoint and return the iteration.
    strict (bool): whether to strictly enforce that the keys in
        :attr:`state_dict` of the checkpoint match the names of
        parameters and buffers in model.
    """
    args = get_args()
    load_dir = getattr(args, load_arg)

    # Finetuning directories
    pretrained_dir = getattr(args, 'pretrained_checkpoint', None)
    if pretrained_dir is not None and not checkpoint_exists(load_dir):
        print_rank_0(
            f'Checkpoint file not found in load directory {load_dir} attempting to finetune with checkpoint in {pretrained_dir}'
        )
        load_dir = pretrained_dir
        if not checkpoint_exists(load_dir):
            raise FileNotFoundError("No checkpoint found in load directory or pretrained directory")
        args.finetune = True

    model = unwrap_model(model)

    load_kwargs = {}
    is_dist_ckpt = False
    if (
        args.auto_detect_ckpt_format
        or args.use_dist_ckpt
        or args.non_persistent_save_interval is not None
    ):
        state_dict, checkpoint_name, release = _load_base_checkpoint(
            load_dir, args, rank0=True, exit_on_missing_checkpoint=args.exit_on_missing_checkpoint
        )
        is_dist_ckpt = dist_checkpointing.check_is_distributed_checkpoint(checkpoint_name)
        if is_dist_ckpt:
            ckpt_tp_pp = (
                state_dict['args'].tensor_model_parallel_size,
                state_dict['args'].pipeline_model_parallel_size,
            )
            run_tp_pp = (
                mpu.get_tensor_model_parallel_world_size(),
                mpu.get_pipeline_model_parallel_world_size(),
            )
            mismatch_msg = "(TP, PP) mismatch after resume ({} vs {} from checkpoint)".format(
                ckpt_tp_pp, run_tp_pp
            )

            # Determine if RNG state will be loaded
            if (ckpt_tp_pp == run_tp_pp and not release and not args.finetune and not args.no_load_rng
                    and not getattr(state_dict['args'], 'no_save_rng', False)):
                gen_sd_rng_state = get_rng_state(True)  # we can load the rng state
            else:
                gen_sd_rng_state = None
                if ckpt_tp_pp != run_tp_pp:
                    print_rank_0("{}: RNG state will be ignored".format(mismatch_msg))

            optim_sd_kwargs = dict(is_loading=True)
            # Determine if optimizer state will be loaded
            if (not release and not args.finetune and not args.no_load_optim
                    and not getattr(state_dict['args'], 'no_save_optim', False)):
                gen_sd_optim = optimizer
                gen_sd_opt_param_scheduler = opt_param_scheduler

                if args.use_distributed_optimizer:
                    optim_sd_kwargs['sharding_type'] = ('fully_sharded_model_space'
                                                        if getattr(state_dict['args'], 'ckpt_fully_parallel_save', False)
                                                        else 'dp_zero_gather_scatter')
                    # This is for backwards-compatibility. Can be removed once 'fully_sharded_bucket_space' loading is removed
                    for maybe_dist_opt_optim_state in (state_dict['optimizer'], *state_dict['optimizer'].values()):
                        if 'param_state_sharding_type' in maybe_dist_opt_optim_state:
                            if maybe_dist_opt_optim_state['param_state_sharding_type'] == 'fully_sharded_bucket_space':
                                print_rank_0('Detected deprecated `fully_sharded_bucket_space` DistributedOptimizer checkpoint format')
                                optim_sd_kwargs['sharding_type'] = maybe_dist_opt_optim_state['param_state_sharding_type']
                            break

                    if ckpt_tp_pp != run_tp_pp and optim_sd_kwargs['sharding_type'] != 'fully_sharded_model_space':
                        raise RuntimeError(f"{mismatch_msg}: not supported for DistributedOptimizer with sharding type {optim_sd_kwargs['sharding_type']}."
                                           f" Please use `--ckpt-fully-parallel-save` flag during checkpoint saving.")
            else:
                gen_sd_optim = None
                gen_sd_opt_param_scheduler = None
            load_kwargs['sharded_state_dict'] = generate_state_dict(args, model, gen_sd_optim, gen_sd_opt_param_scheduler,
                                                                    gen_sd_rng_state, True, optim_sd_kwargs=optim_sd_kwargs)
            load_kwargs['exit_on_missing_checkpoint'] = args.exit_on_missing_checkpoint

    state_dict, checkpoint_name, release = _load_base_checkpoint(
        load_dir, args, rank0=False, **load_kwargs
    )

    # Checkpoint not loaded.
    if state_dict is None:
        # Iteration and num_floating_point_operations_so_far default to 0.
        return 0, 0

    # Set checkpoint version.
    set_checkpoint_version(state_dict.get('checkpoint_version', 0))

    # Set iteration.
    if args.finetune or release or args.finetune_with_optim:
        iteration = 0
    else:
        try:
            iteration = state_dict['iteration']
        except KeyError:
            try:  # Backward compatible with older checkpoints
                iteration = state_dict['total_iters']
            except KeyError:
                print_rank_0('A metadata file exists but unable to load '
                             'iteration from checkpoint {}, exiting'.format(checkpoint_name))
                sys.exit()
    num_floating_point_operations_so_far = state_dict.get('num_floating_point_operations_so_far', 0)

    # Check arguments.
    assert args.consumed_train_samples == 0
    assert args.consumed_valid_samples == 0
    if 'args' in state_dict and not args.finetune and not args.format_ckpt:
        checkpoint_args = state_dict['args']
        check_checkpoint_args(checkpoint_args)
        args.consumed_train_samples = getattr(checkpoint_args,
                                              'consumed_train_samples', 0)
        update_num_microbatches(consumed_samples=args.consumed_train_samples)
        args.consumed_valid_samples = getattr(checkpoint_args,
                                              'consumed_valid_samples', 0)
    else:
        print_rank_0('could not find arguments in the checkpoint ...')

    # [ModelOpt]: loading modelopt_state (sharded or not)
    if has_nvidia_modelopt:
        if args.use_dist_ckpt:
            restore_sharded_modelopt_state(model, checkpoint_name)
        else:
            restore_modelopt_state(model, state_dict)

    # Model.
    strict = False if args.retro_add_retriever else strict
    if len(model) == 1:
        model[0].load_state_dict(state_dict['model'], strict=strict)
    else:
        for i in range(len(model)):
            mpu.set_virtual_pipeline_model_parallel_rank(i)
            model[i].load_state_dict(state_dict['model%d' % i], strict=strict)

    # Fix up query/key/value matrix ordering if needed.
    checkpoint_version = get_checkpoint_version()
    print_rank_0(f' checkpoint version {checkpoint_version}')
    fix_query_key_value_ordering(model, checkpoint_version)

    # Optimizer.
    if not release and not args.finetune and not args.no_load_optim \
        and not args.finetune_with_optim:
        try:
            # Load state dict.
            if optimizer is not None:
                optimizer.load_state_dict(state_dict['optimizer'])

            # Load distributed optimizer's custom parameter state.
            # For distributed checkpoint it's already loaded in load_state_dict above
            if args.use_distributed_optimizer and not is_dist_ckpt:
                # NOTE: this is a manual read of the tracker file.
                # This code should not be reached when reading from a non_persistent checkpoint
                assert not is_dist_ckpt
                tracker_filename = get_checkpoint_tracker_filename(load_dir)
                iteration, release = read_metadata(tracker_filename)
                model_checkpoint_name = \
                    get_checkpoint_name(load_dir, iteration, release)
                optim_checkpoint_name = \
                    get_distributed_optimizer_checkpoint_name(
                        model_checkpoint_name)
                optimizer.load_parameter_state(optim_checkpoint_name)

            # Load scheduler.
            if opt_param_scheduler is not None:
                if 'lr_scheduler' in state_dict: # backward compatbility
                    opt_param_scheduler.load_state_dict(state_dict['lr_scheduler'])
                else:
                    opt_param_scheduler.load_state_dict(state_dict['opt_param_scheduler'])
        except KeyError:
            print_rank_0('Unable to load optimizer from checkpoint {}. '
                         'Specify --no-load-optim or --finetune to prevent '
                         'attempting to load the optimizer state, '
                         'exiting ...'.format(checkpoint_name))
            sys.exit()
    else:
        if (args.fp16 or args.bf16) and optimizer is not None \
            and not args.finetune_with_optim:
            optimizer.reload_model_params()
    
    if args.finetune_with_optim:
        try:
            # Load state dict.
            if optimizer is not None:
                optimizer.load_state_dict(state_dict['optimizer'])

            # Load distributed optimizer's custom parameter state.
            # For distributed checkpoint it's already loaded in load_state_dict above
            if args.use_distributed_optimizer and not is_dist_ckpt:
                tracker_filename = get_checkpoint_tracker_filename(load_dir)
                iteration, release = read_metadata(tracker_filename)
                model_checkpoint_name = \
                    get_checkpoint_name(load_dir, iteration, release)
                optim_checkpoint_name = \
                    get_distributed_optimizer_checkpoint_name(
                        model_checkpoint_name)
                optimizer.load_parameter_state(optim_checkpoint_name)
            # Reset iteration to 0 after loading optimizer
            # after making use of the iteration returned by read_metadata 
            iteration = 0

        except KeyError:
            print_rank_0('Unable to load optimizer from checkpoint {}. '
                         'Specify --no-load-optim or --finetune to prevent '
                         'attempting to load the optimizer state, '
                         'exiting ...'.format(checkpoint_name))
            sys.exit()

    # rng states.
    if not release and not args.finetune and not args.no_load_rng:
        try:
            if 'rng_state' in state_dict:
                # access rng_state for data parallel rank
                if args.data_parallel_random_init:
                    rng_state = state_dict['rng_state'][mpu.get_data_parallel_rank()]
                else:
                    rng_state = state_dict['rng_state'][0]
                random.setstate(rng_state['random_rng_state'])
                np.random.set_state(rng_state['np_rng_state'])
                torch.set_rng_state(rng_state['torch_rng_state'])
                torch.cuda.set_rng_state(rng_state['cuda_rng_state'])
                # Check for empty states array
                if not rng_state['rng_tracker_states']:
                    raise KeyError
                tensor_parallel.get_cuda_rng_tracker().set_states(
                    rng_state['rng_tracker_states'])
            else:  # backward compatability
                random.setstate(state_dict['random_rng_state'])
                np.random.set_state(state_dict['np_rng_state'])
                torch.set_rng_state(state_dict['torch_rng_state'])
                torch.cuda.set_rng_state(state_dict['cuda_rng_state'])
                # Check for empty states array
                if not state_dict['rng_tracker_states']:
                    raise KeyError
                tensor_parallel.get_cuda_rng_tracker().set_states(
                    state_dict['rng_tracker_states'])
        except KeyError:
            print_rank_0('Unable to load rng state from checkpoint {}. '
                         'Specify --no-load-rng or --finetune to prevent '
                         'attempting to load the rng state, '
                         'exiting ...'.format(checkpoint_name))
            sys.exit()

    # Some utilities want to load a checkpoint without distributed being initialized
    if torch.distributed.is_initialized():
        torch.distributed.barrier()

    print_rank_0(f'  successfully loaded checkpoint from {load_dir} '
                 f'[ t {mpu.get_tensor_model_parallel_rank()}, '
                 f'p {mpu.get_pipeline_model_parallel_rank()} ] '
                 f'at iteration {iteration}')

    return iteration, num_floating_point_operations_so_far


def load_biencoder_checkpoint(model, only_query_model=False,
                              only_context_model=False, custom_load_path=None):
    """
    selectively load retrieval models for indexing/retrieving
    from saved checkpoints
    """

    args = get_args()

    model = unwrap_model(model)

    load_path = custom_load_path if custom_load_path is not None else args.load

    tracker_filename = get_checkpoint_tracker_filename(load_path)
    with open(tracker_filename, 'r') as f:
        iteration = int(f.read().strip())

    checkpoint_name = get_checkpoint_name(load_path, iteration,
                                          args.use_distributed_optimizer,
                                          release=False)

    if mpu.get_data_parallel_rank() == 0:
        print('global rank {} is loading checkpoint {}'.format(
            torch.distributed.get_rank(), checkpoint_name))

    state_dict = torch.load(checkpoint_name, map_location='cpu')
    ret_state_dict = state_dict['model']

    if only_query_model:
        ret_state_dict.pop('context_model')
    if only_context_model:
        ret_state_dict.pop('query_model')

    assert len(model) == 1
    model[0].load_state_dict(ret_state_dict)
    torch.distributed.barrier()

    if mpu.get_data_parallel_rank() == 0:
        print(' successfully loaded {}'.format(checkpoint_name))

    return model<|MERGE_RESOLUTION|>--- conflicted
+++ resolved
@@ -385,17 +385,6 @@
             if not torch.distributed.is_initialized() or torch.distributed.get_rank() == 0:
                 # TODO Handle non-empty directories (e.g., after a crash during saving).
                 ensure_directory_exists(checkpoint_name, check_parent=False)
-<<<<<<< HEAD
-            validate_sharding_integrity = True
-            save_strategy = (checkpointing_context or {}).get('save_strategy',
-                                                              get_default_save_sharded_strategy(args.dist_ckpt_format))
-            if args.ckpt_fully_parallel_save:
-                if checkpointing_context is not None and 'save_strategy' in checkpointing_context:
-                    # Already saved once before - don't need to rerun sharding validation
-                    validate_sharding_integrity = not args.ckpt_assume_constant_structure
-                else:
-                    save_strategy = FullyParallelSaveStrategyWrapper(save_strategy, mpu.get_data_parallel_group(with_context_parallel=True, with_ulysses_sequence_parallel=True),
-=======
             if checkpointing_context is not None and 'save_strategy' in checkpointing_context:
                 save_strategy = checkpointing_context['save_strategy']
                 # Already saved once before - don't need to rerun sharding validation
@@ -406,8 +395,7 @@
                 if args.ckpt_assume_constant_structure and args.dist_ckpt_format == 'torch_dist':
                     save_strategy.use_cached_ckpt_structure = args.ckpt_assume_constant_structure
                 if args.ckpt_fully_parallel_save:
-                    save_strategy = FullyParallelSaveStrategyWrapper(save_strategy, mpu.get_data_parallel_group(with_context_parallel=True),
->>>>>>> f4e459a1
+                    save_strategy = FullyParallelSaveStrategyWrapper(save_strategy, mpu.get_data_parallel_group(with_context_parallel=True, with_ulysses_sequence_parallel=True),
                                                                      args.ckpt_assume_constant_structure)
             # Store save strategy for future checkpoint saves
             if checkpointing_context is not None:
@@ -726,7 +714,7 @@
     # NOTE: `args.ckpt_fully_parallel_load` applies to both persistent and non-persistent checkpoints.
     if args.ckpt_fully_parallel_load:
         load_strategy = FullyParallelLoadStrategyWrapper(
-            load_strategy, mpu.get_data_parallel_group(with_context_parallel=True)
+            load_strategy, mpu.get_data_parallel_group(with_context_parallel=True, with_ulysses_sequence_parallel=True)
         )
     state_dict = dist_checkpointing.load(sharded_state_dict, checkpoint_name, load_strategy, strict=args.dist_ckpt_strictness)
     return state_dict, checkpoint_name, release
@@ -788,28 +776,9 @@
 
     # Handle global distributed checkpoint
     if is_dist_ckpt:
-<<<<<<< HEAD
-        if rank0:
-            state_dict = dist_checkpointing.load_common_state_dict(checkpoint_name)
-            return state_dict, checkpoint_name, release
-
-        # at this point args are available
-        args = get_args()
-        if sharded_state_dict is None:
-            assert not args.auto_detect_ckpt_format and not args.use_dist_ckpt, (args.auto_detect_ckpt_format, args.use_dist_ckpt)
-            raise RuntimeError('Detected load from a distributed checkpoint, but neither --use-dist-ckpt nor --auto-detect-ckpt-format is set.')
-
-        load_strategy = get_default_load_sharded_strategy(checkpoint_name)
-        if args.ckpt_fully_parallel_load:
-            load_strategy = FullyParallelLoadStrategyWrapper(load_strategy,
-                                                             mpu.get_data_parallel_group(with_context_parallel=True, with_ulysses_sequence_parallel=True))
-        state_dict = dist_checkpointing.load(sharded_state_dict, checkpoint_name, load_strategy)
-        return state_dict, checkpoint_name, release
-=======
         return _load_global_dist_base_checkpoint(
             load_dir, args, rank0, sharded_state_dict, iteration, release
         )
->>>>>>> f4e459a1
 
     # Handle global legacy checkpoint
     if rank0:
