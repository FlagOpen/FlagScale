--- conflicted
+++ resolved
@@ -859,27 +859,14 @@
     ), 'pipeline_model parallel group is not initialized'
     return _PIPELINE_MODEL_PARALLEL_GROUP
 
-<<<<<<< HEAD
-
-def get_same_tp_pipeline_model_parallel_group():
-    assert (
-        _SAME_TP_PIPELINE_MODEL_PARALLEL_GROUP is not None
-    ), 'same tp pipeline_model parallel group is not initialized'
-    return _SAME_TP_PIPELINE_MODEL_PARALLEL_GROUP
-
-
-def get_diff_tp_pipeline_model_parallel_group():
-    assert (
-        _DIFF_TP_PIPELINE_MODEL_PARALLEL_GROUP is not None
-    ), 'diff tp pipeline_model parallel group is not initialized'
-    return _DIFF_TP_PIPELINE_MODEL_PARALLEL_GROUP
-=======
->>>>>>> e2df4699
 
 
 def get_data_parallel_group(with_context_parallel=False, with_ulysses_sequence_parallel=False):
     """Get the data parallel group the caller rank belongs to."""
-<<<<<<< HEAD
+    para_ctx = get_parallel_context() 
+    if para_ctx is not None:
+        return para_ctx.get_data_parallel_group(with_context_parallel)
+
     if with_context_parallel and with_ulysses_sequence_parallel:
         assert (
             _DATA_PARALLEL_GROUP_WITH_USP_CP is not None
@@ -891,13 +878,6 @@
         ), "data parallel group with ulysses sequence parallel combined is not initialized"
         return _DATA_PARALLEL_GROUP_WITH_USP
     elif with_context_parallel:
-=======
-    para_ctx = get_parallel_context() 
-    if para_ctx is not None:
-        return para_ctx.get_data_parallel_group(with_context_parallel)
-
-    if with_context_parallel:
->>>>>>> e2df4699
         assert (
             _DATA_PARALLEL_GROUP_WITH_CP is not None
         ), 'data parallel group with context parallel combined is not initialized'
@@ -909,7 +889,10 @@
 
 def get_data_parallel_group_gloo(with_context_parallel=False, with_ulysses_sequence_parallel=False):
     """Get the data parallel group-gloo the caller rank belongs to."""
-<<<<<<< HEAD
+    para_ctx = get_parallel_context() 
+    if para_ctx is not None:
+        return para_ctx.get_data_parallel_group_gloo(with_context_parallel)
+
     if with_context_parallel and with_ulysses_sequence_parallel:
         assert (
             _DATA_PARALLEL_GROUP_WITH_USP_CP_GLOO is not None
@@ -921,13 +904,6 @@
         ), 'data parallel group-gloo with ulysses sequence parallel combined is not initialized'
         return _DATA_PARALLEL_GROUP_WITH_USP_GLOO
     elif with_context_parallel:
-=======
-    para_ctx = get_parallel_context() 
-    if para_ctx is not None:
-        return para_ctx.get_data_parallel_group_gloo(with_context_parallel)
-
-    if with_context_parallel:
->>>>>>> e2df4699
         assert (
             _DATA_PARALLEL_GROUP_WITH_CP_GLOO is not None
         ), 'data parallel group-gloo with context parallel combined is not initialized'
@@ -1449,20 +1425,9 @@
         return para_ctx.get_data_parallel_world_size(with_context_parallel)
 
     if torch.distributed.is_available() and torch.distributed.is_initialized():
-<<<<<<< HEAD
-        if with_context_parallel and with_ulysses_sequence_parallel:
-            return len(_DATA_PARALLEL_GLOBAL_RANKS_WITH_USP_CP)
-        elif with_ulysses_sequence_parallel:
-            return len(_DATA_PARALLEL_GLOBAL_RANKS_WITH_USP)
-        elif with_context_parallel:
-            return len(_DATA_PARALLEL_GLOBAL_RANKS_WITH_CP)
-        else:
-            return len(_DATA_PARALLEL_GLOBAL_RANKS)
-=======
         return torch.distributed.get_world_size(
-            group=get_data_parallel_group(with_context_parallel=with_context_parallel)
-        )
->>>>>>> e2df4699
+            group=get_data_parallel_group(with_context_parallel=with_context_parallel, with_ulysses_sequence_parallel=with_ulysses_sequence_parallel)
+        )
     else:
         return 0
 
@@ -1474,20 +1439,9 @@
         return para_ctx.get_data_parallel_rank(with_context_parallel)
 
     if torch.distributed.is_available() and torch.distributed.is_initialized():
-<<<<<<< HEAD
-        if with_context_parallel and with_ulysses_sequence_parallel:
-            return _DATA_PARALLEL_GLOBAL_RANKS_WITH_USP_CP.index(torch.distributed.get_rank())
-        elif with_ulysses_sequence_parallel:
-            return _DATA_PARALLEL_GLOBAL_RANKS_WITH_USP.index(torch.distributed.get_rank())
-        elif with_context_parallel:
-            return _DATA_PARALLEL_GLOBAL_RANKS_WITH_CP.index(torch.distributed.get_rank())
-        else:
-            return _DATA_PARALLEL_GLOBAL_RANKS.index(torch.distributed.get_rank())
-=======
         return torch.distributed.get_rank(
-            group=get_data_parallel_group(with_context_parallel=with_context_parallel)
-        )
->>>>>>> e2df4699
+            group=get_data_parallel_group(with_context_parallel=with_context_parallel, with_ulysses_sequence_parallel=with_ulysses_sequence_parallel)
+        )
     else:
         return 0
 
@@ -1681,9 +1635,16 @@
     _LAST_RANK_WHEN_USING_PIPELINE = None
     global _TENSOR_MODEL_PARALLEL_GLOBAL_RANKS
     _TENSOR_MODEL_PARALLEL_GLOBAL_RANKS = None
-<<<<<<< HEAD
-    global _TENSOR_PARALLEL_SIZE_OF_EACH_PIPELINE_STAGE
-    _TENSOR_PARALLEL_SIZE_OF_EACH_PIPELINE_STAGE = None
+    global _TENSOR_AND_DATA_PARALLEL_GLOBAL_RANKS_WITH_CP
+    _TENSOR_AND_DATA_PARALLEL_GLOBAL_RANKS_WITH_CP = None
+    global _TENSOR_AND_DATA_PARALLEL_GLOBAL_RANKS
+    _TENSOR_AND_DATA_PARALLEL_GLOBAL_RANKS = None
+    global _TENSOR_AND_EXPERT_PARALLEL_GLOBAL_RANKS
+    _TENSOR_AND_EXPERT_PARALLEL_GLOBAL_RANKS = None
+    global _DATA_MODULO_EXPERT_PARALLEL_GLOBAL_RANKS
+    _DATA_MODULO_EXPERT_PARALLEL_GLOBAL_RANKS = None
+    global _EXPERT_MODEL_PARALLEL_GLOBAL_RANKS
+    _EXPERT_MODEL_PARALLEL_GLOBAL_RANKS = None
 
     global _ULYSSES_SEQUENCE_PARALLEL_GROUP
     _ULYSSES_SEQUENCE_PARALLEL_GROUP = None
@@ -1696,16 +1657,4 @@
     global _DATA_PARALLEL_GROUP_WITH_USP_CP
     _DATA_PARALLEL_GROUP_WITH_USP_CP = None
     global _DATA_PARALLEL_GLOBAL_RANKS_WITH_USP_CP
-    _DATA_PARALLEL_GLOBAL_RANKS_WITH_USP_CP = None
-=======
-    global _TENSOR_AND_DATA_PARALLEL_GLOBAL_RANKS_WITH_CP
-    _TENSOR_AND_DATA_PARALLEL_GLOBAL_RANKS_WITH_CP = None
-    global _TENSOR_AND_DATA_PARALLEL_GLOBAL_RANKS
-    _TENSOR_AND_DATA_PARALLEL_GLOBAL_RANKS = None
-    global _TENSOR_AND_EXPERT_PARALLEL_GLOBAL_RANKS
-    _TENSOR_AND_EXPERT_PARALLEL_GLOBAL_RANKS = None
-    global _DATA_MODULO_EXPERT_PARALLEL_GLOBAL_RANKS
-    _DATA_MODULO_EXPERT_PARALLEL_GLOBAL_RANKS = None
-    global _EXPERT_MODEL_PARALLEL_GLOBAL_RANKS
-    _EXPERT_MODEL_PARALLEL_GLOBAL_RANKS = None
->>>>>>> e2df4699
+    _DATA_PARALLEL_GLOBAL_RANKS_WITH_USP_CP = None