# Copyright (c) 2024, NVIDIA CORPORATION. All rights reserved.

import dataclasses
import os
from importlib.metadata import version
from typing import Callable

import torch
import transformer_engine as te
from pkg_resources import packaging
from torch import Tensor

from megatron.core import ModelParallelConfig, parallel_state
from megatron.core.dist_checkpointing.utils import replace_prefix_for_sharding
from megatron.core.packed_seq_params import PackedSeqParams
from megatron.core.parallel_state import (
    get_context_parallel_global_ranks,
    get_context_parallel_group,
    get_tensor_model_parallel_group,
    get_tensor_model_parallel_world_size,
)
from megatron.core.tensor_parallel import get_cuda_rng_tracker, get_expert_parallel_rng_tracker_name
from megatron.core.tensor_parallel.utils import divide
from megatron.core.transformer.enums import AttnMaskType
from megatron.core.transformer.transformer_config import TransformerConfig
from megatron.core.transformer.utils import make_sharded_tensors_for_checkpoint

_te_version = packaging.version.Version(version("transformer-engine"))


def _get_extra_te_kwargs(config: TransformerConfig):
    extra_transformer_engine_kwargs = {
        "params_dtype": config.params_dtype,
    }

    if _te_version >= packaging.version.Version("0.12.0"):
        if config.use_cpu_initialization:
            extra_transformer_engine_kwargs["device"] = 'cpu'
        else:
            extra_transformer_engine_kwargs["device"] = torch.cuda.current_device()
    return extra_transformer_engine_kwargs


def condition_init_method(config, init_method):
    return init_method if config.perform_initialization else (lambda w: None)


class TENorm:
    """
    A conditional wrapper to initialize an instance of Transformer-Engine's
    `LayerNorm` or `RMSNorm` based on input
    """

    # TODO should we ditch normalization config and just use spec to choose LayerNorm vs RMSNorm?
    def __new__(
        cls,
        config: TransformerConfig,
        hidden_size: int,
        eps: float = 1e-5,
    ):
        if config.normalization == "LayerNorm":
            instance = te.pytorch.LayerNorm(
                hidden_size=hidden_size,
                eps=eps,
                sequence_parallel=config.sequence_parallel,
                zero_centered_gamma=config.layernorm_zero_centered_gamma,
                **_get_extra_te_kwargs(config),
            )
        elif config.normalization == "RMSNorm":
            assert hasattr(
                te.pytorch, "RMSNorm"
            ), "Transformer-Engine >= v0.11 required to use this feature"
            instance = te.pytorch.RMSNorm(
                hidden_size=hidden_size,
                eps=eps,
                sequence_parallel=config.sequence_parallel,
                zero_centered_gamma=config.layernorm_zero_centered_gamma,
                **_get_extra_te_kwargs(config),
            )
        else:
            raise Exception('Only LayerNorm and RMSNorm are curently supported')

        return instance


class TELinear(te.pytorch.Linear):
    """
    Wrapper for the Transformer-Engine's `Linear` layer.

    Note that if Megatron's parallel_state has not been initialized
    yet, the tp_group passed to TE will be None and must be set later
    via set_tensor_parallel_group().
    """

    def __init__(
        self,
        input_size: int,
        output_size: int,
        *,
        parallel_mode: str,
        config: ModelParallelConfig,
        init_method: Callable,
        bias: bool,
        skip_bias_add: bool,
        skip_weight_param_allocation: bool,
        tp_comm_buffer_name: str = None,
    ):
        self.config = config

        # TE returns a zero length Tensor when bias=False and
        # return_bias=True, but we prefer None.  So in that case we
        # tell TE to not return the bias, and return None
        # ourselves. This way our forward always returns two values
        # and we don't have to deal with the zero length Tensor.
        self.te_return_bias = skip_bias_add and bias
        self.is_first_microbatch = True
        self.disable_parameter_transpose_cache = self.config.disable_parameter_transpose_cache
        if skip_weight_param_allocation:
            raise ValueError(
                'Transformer Engine linear layers do not support skip_weight_param_allocation'
            )

        extra_kwargs = _get_extra_te_kwargs(config)

        if _te_version >= packaging.version.Version("0.8.0"):
            if self.config.tp_comm_overlap:
                if _te_version > packaging.version.Version("1.5.0"):
                    # Use old overlap flags if they were supplied instead
                    extra_kwargs["ub_overlap_ag"] = (
                        self.config.tp_comm_overlap_ag
                        if hasattr(self.config, "tp_comm_overlap_ag")
                        else self.config.tp_comm_split_ag or self.config.tp_comm_atomic_ag
                    )
                    extra_kwargs["ub_overlap_rs"] = (
                        self.config.tp_comm_overlap_rs
                        if hasattr(self.config, "tp_comm_overlap_rs")
                        else self.config.tp_comm_split_rs or self.config.tp_comm_atomic_rs
                    )
                else:
                    extra_kwargs["ub_split_ag"] = self.config.tp_comm_split_ag
                    extra_kwargs["ub_atomic_gemm_ag"] = self.config.tp_comm_atomic_ag
                    extra_kwargs["ub_split_rs"] = self.config.tp_comm_split_rs
                    extra_kwargs["ub_atomic_gemm_rs"] = self.config.tp_comm_atomic_rs
                if _te_version > packaging.version.Version("1.0.0"):
                    assert (
                        tp_comm_buffer_name is not None
                    ), "Buffer name should be set to configure communication overlap settings"
                    extra_kwargs["ub_name"] = tp_comm_buffer_name

        super().__init__(
            in_features=input_size,
            out_features=output_size,
            sequence_parallel=self.config.sequence_parallel,
            fuse_wgrad_accumulation=self.config.gradient_accumulation_fusion,
            tp_group=get_tensor_model_parallel_group(check_initialized=False),
<<<<<<< HEAD
            tp_size=get_tensor_model_parallel_world_size(),
            get_rng_state_tracker=get_cuda_rng_tracker
            if get_cuda_rng_tracker().is_initialized()
            else None,
=======
            tp_size=self.config.tensor_model_parallel_size,
            get_rng_state_tracker=(
                get_cuda_rng_tracker if get_cuda_rng_tracker().is_initialized() else None
            ),
>>>>>>> 985d34f0
            init_method=condition_init_method(config, init_method),
            bias=bias,
            return_bias=self.te_return_bias,
            parallel_mode=parallel_mode,
            **extra_kwargs,
        )

    def forward(self, x):
        _is_first_microbatch = (
            None if self.disable_parameter_transpose_cache else self.is_first_microbatch
        )
        out = super().forward(x, is_first_microbatch=_is_first_microbatch)
        self.is_first_microbatch = False

        # TE only returns a tuple when return_bias is True, otherwise
        # it returns a single Tensor, we always want to return two
        # values regardless of the arguments.
        if self.te_return_bias:
            return out
        return out, None


class TELayerNormColumnParallelLinear(te.pytorch.LayerNormLinear):
    """
    Wrapper for the Transformer-Engine's `LayerNormLinear` layer that combines
    layernorm and linear layers
    """

    def __init__(
        self,
        input_size: int,
        output_size: int,
        *,
        config: TransformerConfig,
        init_method: Callable,
        gather_output: bool,
        bias: bool,
        skip_bias_add: bool,
        is_expert: bool,
        skip_weight_param_allocation: bool = False,
        tp_comm_buffer_name: str = None,
    ):
        self.config = config

        if gather_output:
            raise ValueError('Transformer Engine linear layers do not support gather_output = True')

        if is_expert:
            raise ValueError('Transformer Engine linear layers do not yet support MoE')

        if skip_weight_param_allocation:
            raise ValueError(
                'Transformer Engine linear layers do not support skip_weight_param_allocation'
            )

        # TE returns a zero length Tensor when bias=False and
        # return_bias=True, but we prefer None.  So in that case we
        # tell TE to not return the bias, and return None
        # ourselves. This way our forward always returns two values
        # and we don't have to deal with the zero length Tensor.
        self.te_return_bias = skip_bias_add and bias
        self.is_first_microbatch = True
        self.disable_parameter_transpose_cache = self.config.disable_parameter_transpose_cache
        extra_kwargs = _get_extra_te_kwargs(config)

        # Only Transformer-Engine version >= 0.11.0 supports `RMSNorm`
        if _te_version >= packaging.version.Version("0.11.0"):
            extra_kwargs["normalization"] = self.config.normalization
        elif self.config.normalization != "LayerNorm":
            raise ValueError(
                f"Transformer Engine v{_te_version} does not support {self.config.normalization}."
            )

        if _te_version >= packaging.version.Version("0.8.0"):
            if self.config.tp_comm_overlap:
                extra_kwargs["ub_bulk_wgrad"] = self.config.tp_comm_bulk_wgrad
                extra_kwargs["ub_bulk_dgrad"] = self.config.tp_comm_bulk_dgrad
                if _te_version > packaging.version.Version("1.5.0"):
                    # Use old overlap flags if they were supplied instead
                    extra_kwargs["ub_overlap_ag"] = (
                        self.config.tp_comm_overlap_ag
                        if hasattr(self.config, "tp_comm_overlap_ag")
                        else self.config.tp_comm_split_ag or self.config.tp_comm_atomic_ag
                    )
                    if _te_version > packaging.version.Version("1.6.0.dev0"):
                        extra_kwargs["ub_overlap_rs_dgrad"] = (
                            self.config.tp_comm_overlap_rs_dgrad
                            if hasattr(self.config, "tp_comm_overlap_rs_dgrad")
                            else False
                        )
                else:
                    extra_kwargs["ub_atomic_gemm_ag"] = self.config.tp_comm_atomic_ag
                    extra_kwargs["ub_split_ag"] = self.config.tp_comm_split_ag
                if _te_version > packaging.version.Version("1.0.0"):
                    assert (
                        tp_comm_buffer_name is not None
                    ), "Buffer name should be set to configure communication overlap settings"
                    extra_kwargs["ub_name"] = tp_comm_buffer_name

        super().__init__(
            in_features=input_size,
            out_features=output_size,
            eps=self.config.layernorm_epsilon,
            sequence_parallel=self.config.sequence_parallel,
            fuse_wgrad_accumulation=self.config.gradient_accumulation_fusion,
            tp_group=get_tensor_model_parallel_group(check_initialized=False),
<<<<<<< HEAD
            tp_size=get_tensor_model_parallel_world_size(),
            get_rng_state_tracker=get_cuda_rng_tracker
            if get_cuda_rng_tracker().is_initialized()
            else None,
=======
            tp_size=self.config.tensor_model_parallel_size,
            get_rng_state_tracker=(
                get_cuda_rng_tracker if get_cuda_rng_tracker().is_initialized() else None
            ),
>>>>>>> 985d34f0
            init_method=condition_init_method(config, init_method),
            bias=bias,
            return_bias=self.te_return_bias,
            parallel_mode="column",
            return_layernorm_output=False,
            zero_centered_gamma=self.config.layernorm_zero_centered_gamma,
            **extra_kwargs,
        )

    def forward(self, x):
        _is_first_microbatch = (
            None if self.disable_parameter_transpose_cache else self.is_first_microbatch
        )
        out = super().forward(x, is_first_microbatch=_is_first_microbatch)
        self.is_first_microbatch = False

        # TE only returns a tuple when return_bias is True, otherwise
        # it returns a single Tensor, we always want to return two
        # values regardless of the arguments.
        if self.te_return_bias:
            return out
        return out, None

    def sharded_state_dict(self, prefix='', sharded_offsets=(), metadata=None):
        """Sharding along axis 0, bias sharded"""
        state_dict = self.state_dict(prefix='', keep_vars=True)
        return make_sharded_tensors_for_checkpoint(
            state_dict, prefix, {'weight': 0, 'bias': 0}, sharded_offsets
        )


class TEColumnParallelLinear(TELinear):
    """
    Wrapper for the Transformer-Engine's `Linear` layer but specialized similar
    to megatron's `ColumnParallelLinear` layer.
    """

    def __init__(
        self,
        input_size: int,
        output_size: int,
        *,
        config: ModelParallelConfig,
        init_method: Callable,
        gather_output: bool,
        bias: bool,
        skip_bias_add: bool,
        is_expert: bool,
        skip_weight_param_allocation: bool = False,
        tp_comm_buffer_name: str = None,
    ):
        if gather_output:
            raise ValueError('Transformer Engine linear layers do not support gather_output = True')

        if is_expert:
            raise ValueError('Transformer Engine linear layers do not yet support MoE')

        super().__init__(
            input_size=input_size,
            output_size=output_size,
            parallel_mode="column",
            config=config,
            init_method=condition_init_method(config, init_method),
            bias=bias,
            skip_bias_add=skip_bias_add,
            skip_weight_param_allocation=skip_weight_param_allocation,
            tp_comm_buffer_name=tp_comm_buffer_name,
        )

    def sharded_state_dict(self, prefix='', sharded_offsets=(), metadata=None):
        """Sharding along axis 0, bias sharded"""
        state_dict = self.state_dict(prefix='', keep_vars=True)
        return make_sharded_tensors_for_checkpoint(
            state_dict, prefix, {'weight': 0, 'bias': 0}, sharded_offsets
        )


class TERowParallelLinear(TELinear):
    """
    Wrapper for the Transformer-Engine's `Linear` layer but specialized similar
    to megatron's `RowParallelLinear` layer.
    """

    def __init__(
        self,
        input_size: int,
        output_size: int,
        *,
        config: ModelParallelConfig,
        init_method: Callable,
        bias: bool,
        input_is_parallel: bool,
        skip_bias_add: bool,
        is_expert: bool,
        tp_comm_buffer_name: str = None,
    ):
        if not input_is_parallel:
            raise ValueError(
                "Transformer Engine linear layers do not support input_is_parallel = False"
            )

        if is_expert:
            raise ValueError('Transformer Engine linear layers do not yet support MoE')

        super().__init__(
            input_size=input_size,
            output_size=output_size,
            parallel_mode="row",
            config=config,
            init_method=condition_init_method(config, init_method),
            bias=bias,
            skip_bias_add=skip_bias_add,
            skip_weight_param_allocation=False,  # We don't currently use this for row parallel layers
            tp_comm_buffer_name=tp_comm_buffer_name,
        )

    def sharded_state_dict(self, prefix='', sharded_offsets=(), metadata=None):
        """Sharding along axis 1, bias not sharded"""
        state_dict = self.state_dict(prefix='', keep_vars=True)
        return make_sharded_tensors_for_checkpoint(
            state_dict, prefix, {'weight': 1}, sharded_offsets
        )


class TEDotProductAttention(te.pytorch.DotProductAttention):
    """
    Wrapper for the Transformer-Engine's `DotProductAttention` layer that also
    has "flash attention" enabled.

    Note that if Megatron's parallel_state has not been initialized yet, the
    tp_group and cp_group passed to TE will be None and must be set later
    via set_tensor_parallel_group() and set_context_parallel_group().
    """

    cp_stream: torch.cuda.Stream = None

    def __init__(
        self,
        config: TransformerConfig,
        layer_number: int,
        attn_mask_type: AttnMaskType,
        attention_type: str,
        attention_dropout: float = None,
    ):
        self.config = config
        self.te_forward_mask_type = False
        self.qkv_format: str = 'sbhd'

        if self.config.apply_query_key_layer_scaling != bool(
            int(os.getenv('NVTE_APPLY_QK_LAYER_SCALING', '0'))
        ):
            raise ValueError(
                f"apply_query_key_layer_scaling is {self.config.apply_query_key_layer_scaling} "
                f"but environment variable NVTE_APPLY_QK_LAYER_SCALING is "
                f"{os.getenv('NVTE_APPLY_QK_LAYER_SCALING')}. Transformer Engine does not support "
                f"setting query key layer scaling via argument, so these two must match."
            )

        extra_kwargs = {}
        if _te_version >= packaging.version.Version("0.11.0"):
            extra_kwargs["num_gqa_groups"] = self.config.num_query_groups
        elif self.config.num_query_groups != self.config.num_attention_heads:
            raise ValueError(
                f"Transformer Engine v{_te_version} does not support Grouped Query Attention, "
                f"use a newer version of Transformer Engine. "
                f"(num_query_groups ({self.config.num_query_groups}) != "
                f"num_attention_heads ({self.config.num_attention_heads}))"
            )

        if _te_version >= packaging.version.Version("0.10.0"):
            extra_kwargs["attention_type"] = attention_type
            # older version don't need attention_type

        if _te_version > packaging.version.Version("0.12.0"):
            self.te_forward_mask_type = True

        # Only Transformer-Engine version >= 1.0.0 supports context parallelism
        if _te_version >= packaging.version.Version("1.0.0"):
            if getattr(TEDotProductAttention, "cp_stream") is None:
                TEDotProductAttention.cp_stream = torch.cuda.Stream()
            extra_kwargs["cp_group"] = get_context_parallel_group(check_initialized=False)
            extra_kwargs["cp_global_ranks"] = get_context_parallel_global_ranks(
                check_initialized=False
            )
            extra_kwargs["cp_stream"] = TEDotProductAttention.cp_stream
        else:
            assert (
                self.config.context_parallel_size == 1
            ), "Only Transformer-Engine version >= 1.0.0 supports context parallelism!"

        if self.config.deterministic_mode:
            if int(os.getenv("NVTE_ALLOW_NONDETERMINISTIC_ALGO", "1")) != 0:
                raise RuntimeError(
                    "deterministic_mode is on and we are using DotProductAttention from "
                    "Transformer Engine, but NVTE_ALLOW_NONDETERMINISTIC_ALGO is not 0. "
                    f"Currently set to: {os.getenv('NVTE_ALLOW_NONDETERMINISTIC_ALGO', 'not set')}."
                )

        if config.window_size is not None:
            # Check version
            assert _te_version >= packaging.version.Version(
                "1.2.0"
            ), f"Transformer-Engine version ({str(_te_version)}) must be >= 1.2.0 to support sliding window attention."
            extra_kwargs['window_size'] = config.window_size

        super().__init__(
            num_attention_heads=self.config.num_attention_heads,
            kv_channels=self.config.kv_channels,
            attention_dropout=(
                self.config.attention_dropout if attention_dropout is None else attention_dropout
            ),
            attn_mask_type=attn_mask_type.name,
            sequence_parallel=self.config.sequence_parallel,
<<<<<<< HEAD
            tp_size=get_tensor_model_parallel_world_size(),
            get_rng_state_tracker=get_cuda_rng_tracker
            if get_cuda_rng_tracker().is_initialized()
            else None,
=======
            tp_size=self.config.tensor_model_parallel_size,
            get_rng_state_tracker=(
                get_cuda_rng_tracker if get_cuda_rng_tracker().is_initialized() else None
            ),
>>>>>>> 985d34f0
            tp_group=get_tensor_model_parallel_group(check_initialized=False),
            layer_number=layer_number,
            **extra_kwargs,
        )

    def forward(
        self,
        query: Tensor,
        key: Tensor,
        value: Tensor,
        attention_mask: Tensor,
        attn_mask_type: AttnMaskType,
        packed_seq_params: PackedSeqParams = None,
    ):
        packed_seq_kwargs = (
            dataclasses.asdict(packed_seq_params) if packed_seq_params is not None else {}
        )
        # overwrite self.qkv_format depending on self.config.apply_rope_fusion, which can be set after init
        if self.config.apply_rope_fusion and _te_version > packaging.version.Version("0.13.0"):
            self.qkv_format = 'bshd'

        qkv_format = packed_seq_kwargs.get('qkv_format', self.qkv_format)

        if _te_version < packaging.version.Version("1.3.0"):
            # TE 1.3.0 introduces precomputing max_seqlen to remove unnecessary kernels and D2H copies (#555)
            # These two arguments did not exist prior to 1.3.0
            packed_seq_kwargs.pop("max_seqlen_q", None)
            packed_seq_kwargs.pop("max_seqlen_kv", None)

        if self.config.apply_rope_fusion and qkv_format == 'bshd':
            query, key, value = [x.transpose(0, 1).contiguous() for x in (query, key, value)]
            # In PyTorch, the following two tensors are in fact the same:
            #   Tensor with shape (1, S, H, D) and stride (S*H*D, H*D, D, 1)
            #   Tensor with shape (1, S, H, D) and stride (H*D, H*D, D, 1)
            # Stride for a dimension that is 1 has no meaning, so tensors created two different ways
            # can have same shape but different strides.
            # We unify them to the first one to pass the stride check in TE
            if value.shape == key.shape and value.shape[0] == 1 and value.stride() != key.stride():
                value = value.as_strided(value.shape, key.stride())

        if self.te_forward_mask_type:
            if qkv_format == 'thd' and _te_version >= packaging.version.Version("1.7.0"):
                # thd format uses flash attention with cuDNN kernel which requires is_padding=True, so the only
                # acceptable mask types are `padding_causal` and `padding`. These do not necessarily indicate
                # there are padded tokens in the sequence.
                if attn_mask_type == AttnMaskType.causal:
                    attn_mask_type = AttnMaskType.padding_causal
                elif attn_mask_type == AttnMaskType.no_mask:
                    attn_mask_type = AttnMaskType.padding
            core_attn_out = super().forward(
                query,
                key,
                value,
                attention_mask,
                attn_mask_type=attn_mask_type.name,
                **packed_seq_kwargs,
            )
        else:
            core_attn_out = super().forward(
                query,
                key,
                value,
                attention_mask,
                **packed_seq_kwargs,
            )

        if self.config.apply_rope_fusion and qkv_format == 'bshd':
            return core_attn_out.transpose(0, 1)
        else:
            return core_attn_out


if _te_version >= packaging.version.Version("1.9.0.dev0"):

    class TEGroupedLinear(te.pytorch.GroupedLinear):
        """
        Wrapper for the Transformer-Engine's `GroupedLinear` layer.

        Note that if Megatron's parallel_state has not been initialized
        yet, the tp_group passed to TE will be None and must be set later
        via set_tensor_parallel_group().
        """

        def __init__(
            self,
            num_gemms: int,
            input_size: int,
            output_size: int,
            *,
            parallel_mode: str,
            config: ModelParallelConfig,
            init_method: Callable,
            bias: bool,
            skip_bias_add: bool,
            is_expert: bool = False,
            tp_comm_buffer_name: str = None,
        ):
            self.config = config

            # TE returns a zero length Tensor when bias=False and
            # return_bias=True, but we prefer None.  So in that case we
            # tell TE to not return the bias, and return None
            # ourselves. This way our forward always returns two values
            # and we don't have to deal with the zero length Tensor.
            self.te_return_bias = skip_bias_add and bias
            self.is_first_microbatch = True
            self.disable_parameter_transpose_cache = self.config.disable_parameter_transpose_cache

            extra_kwargs = _get_extra_te_kwargs(config)
            extra_kwargs["ub_name"] = tp_comm_buffer_name

            self.expert_parallel = self.config.expert_model_parallel_size > 1
            if self.expert_parallel:
                extra_kwargs["rng_tracker_name"] = get_expert_parallel_rng_tracker_name()

            # For MoE models, the comms between TP and EP group is explicitly handled by MoE token dispatcher.
            # So we disable comms by making TE agnostic of model parallel.
            self.explicit_expert_comm = is_expert and (
                config.tensor_model_parallel_size > 1 or self.expert_parallel
            )
            tp_group = get_tensor_model_parallel_group(check_initialized=False)
            if self.explicit_expert_comm and config.moe_extended_tp:
                tp_size = parallel_state.get_tensor_and_expert_parallel_world_size()
            else:
                tp_size = parallel_state.get_tensor_model_parallel_world_size()
            if self.explicit_expert_comm:
                if parallel_mode == "column":
                    output_size = divide(output_size, tp_size)
                elif parallel_mode == "row":
                    input_size = divide(input_size, tp_size)
                parallel_mode = None
                tp_size = 1
                tp_group = None

            super().__init__(
                num_gemms=num_gemms,
                in_features=input_size,
                out_features=output_size,
                sequence_parallel=self.config.sequence_parallel,
                fuse_wgrad_accumulation=self.config.gradient_accumulation_fusion,
                tp_group=tp_group,
                tp_size=tp_size,
                get_rng_state_tracker=(
                    get_cuda_rng_tracker if get_cuda_rng_tracker().is_initialized() else None
                ),
                init_method=condition_init_method(config, init_method),
                bias=bias,
                return_bias=self.te_return_bias,
                parallel_mode=parallel_mode,
                **extra_kwargs,
            )

            for param in self.parameters():
                setattr(param, 'allreduce', not (is_expert and self.expert_parallel))

        def forward(self, x, m_splits):
            _is_first_microbatch = (
                None if self.disable_parameter_transpose_cache else self.is_first_microbatch
            )
            out = super().forward(x, m_splits, is_first_microbatch=_is_first_microbatch)
            self.is_first_microbatch = False

            # TE only returns a tuple when return_bias is True, otherwise
            # it returns a single Tensor, we always want to return two
            # values regardless of the arguments.
            if self.te_return_bias:
                return out
            return out, None

        def _sharded_state_dict_grouped(
            self, tp_axis_map, prefix='', sharded_offsets=(), metadata=None
        ):
            """
            prefix should be module_name to make keys identical to sequetial ones.
            """
            sharded_state_dict = {}
            full_state_dict = self.state_dict(prefix='', keep_vars=True)
            num_global_experts = (
                parallel_state.get_expert_model_parallel_world_size() * self.num_gemms
            )
            local_expert_indices_offset = (
                parallel_state.get_expert_model_parallel_rank() * self.num_gemms
            )
            ep_axis = len(sharded_offsets)
            for gemm_idx in range(self.num_gemms):
                state_dict = {
                    f'{gemm_idx}.weight': full_state_dict[f'weight{gemm_idx}'],
                    f'{gemm_idx}._extra_state': full_state_dict['_extra_state'],
                }
                if self.use_bias:
                    state_dict[f'{gemm_idx}.bias'] = full_state_dict[f'bias{gemm_idx}']
                sub_sd = make_sharded_tensors_for_checkpoint(
                    state_dict,
                    '',
                    tp_axis_map,
                    (
                        *sharded_offsets,
                        (ep_axis, local_expert_indices_offset + gemm_idx, num_global_experts),
                    ),
                )
                # Remove expert layers indexing from sharded keys
                replace_prefix_for_sharding(sub_sd, f'{gemm_idx}.', prefix)
                sharded_state_dict.update(
                    {
                        f'{prefix}weight{gemm_idx}': sub_sd[f'{gemm_idx}.weight'],
                        # TODO: TE's GroupedLinear only has one _extra_state for all experts.
                        # We need sharding or build/merge fn to handle _extra_state correctly.
                        f'{prefix}_extra_state{"" if gemm_idx == 0 else gemm_idx}': sub_sd[
                            f'{gemm_idx}._extra_state'
                        ],
                    }
                )
                if self.use_bias:
                    sharded_state_dict[f'{prefix}bias{gemm_idx}'] = sub_sd[f'{gemm_idx}.bias']
            # Adjust replica ids - replication along DP modulo EP
            for k, sh_ten in sharded_state_dict.items():
                replica_id = sh_ten.replica_id
                assert (
                    len(replica_id) == 3
                ), f'Expected replica_id for {k} to be in (PP, TP, DP) format, got: {replica_id}'
                sh_ten.replica_id = (
                    *replica_id[:2],
                    parallel_state.get_data_modulo_expert_parallel_rank(),
                )
            return sharded_state_dict

    class TEColumnParallelGroupedLinear(TEGroupedLinear):
        """
        Wrapper for the Transformer-Engine's `GroupedLinear` layer but specialized
        to column-parallel style.
        """

        def __init__(
            self,
            num_gemms: int,
            input_size: int,
            output_size: int,
            *,
            config: ModelParallelConfig,
            init_method: Callable,
            bias: bool,
            skip_bias_add: bool,
            is_expert: bool,
            tp_comm_buffer_name: str = None,
        ):

            super().__init__(
                num_gemms=num_gemms,
                input_size=input_size,
                output_size=output_size,
                parallel_mode="column",
                config=config,
                init_method=condition_init_method(config, init_method),
                bias=bias,
                skip_bias_add=skip_bias_add,
                is_expert=is_expert,
                tp_comm_buffer_name=tp_comm_buffer_name,
            )

        def sharded_state_dict(self, prefix='', sharded_offsets=(), metadata=None):
            """
            For each gemm, sharding along axis 0, bias sharded.
            Assume sharded_offsets[-1] is the expert parallel offset.
            """
            tp_axis_map = {}
            for gemm_idx in range(self.num_gemms):
                tp_axis_map.update(
                    {
                        f'{gemm_idx}.weight': 0,
                        f'{gemm_idx}.bias': 0,
                    }
                )
            return super()._sharded_state_dict_grouped(
                tp_axis_map, prefix, sharded_offsets, metadata
            )

    class TERowParallelGroupedLinear(TEGroupedLinear):
        """
        Wrapper for the Transformer-Engine's `GroupedLinear` layer but specialized
        to row-parallel style.
        """

        def __init__(
            self,
            num_gemms: int,
            input_size: int,
            output_size: int,
            *,
            config: ModelParallelConfig,
            init_method: Callable,
            bias: bool,
            skip_bias_add: bool,
            is_expert: bool,
            tp_comm_buffer_name: str = None,
        ):

            super().__init__(
                num_gemms=num_gemms,
                input_size=input_size,
                output_size=output_size,
                parallel_mode="row",
                config=config,
                init_method=condition_init_method(config, init_method),
                bias=bias,
                skip_bias_add=skip_bias_add,
                is_expert=is_expert,
                tp_comm_buffer_name=tp_comm_buffer_name,
            )

        def sharded_state_dict(self, prefix='', sharded_offsets=(), metadata=None):
            """
            For each gemm, sharding along axis 1, bias not sharded.
            Assume sharded_offsets[-1] is the expert parallel offset.
            """
            tp_axis_map = {f'{gemm_idx}.weight': 1 for gemm_idx in range(self.num_gemms)}
            return super()._sharded_state_dict_grouped(
                tp_axis_map, prefix, sharded_offsets, metadata
            )

else:

    TEGroupedLinear = None
    TEColumnParallelGroupedLinear = None
    TERowParallelGroupedLinear = None


class TEDelayedScaling(te.common.recipe.DelayedScaling):
    """
    Wrapper for the Transformer-Engine's `DelayedScaling` layer.
    """

    def __init__(
        self,
        config: ModelParallelConfig,
        fp8_format: int,
        override_linear_precision: tuple = (False, False, False),
    ):
        extra_kwargs = _get_extra_te_kwargs(config)
        if _te_version >= packaging.version.Version("1.6.0.dev0"):
            extra_kwargs["fp8_dpa"] = config.fp8_dot_product_attention
            extra_kwargs["fp8_mha"] = config.fp8_multi_head_attention

        super().__init__(
            margin=config.fp8_margin,
            interval=config.fp8_interval,
            fp8_format=fp8_format,
            amax_compute_algo=config.fp8_amax_compute_algo,
            amax_history_len=config.fp8_amax_history_len,
            override_linear_precision=override_linear_precision,
            **extra_kwargs,
        )


def te_checkpoint(
    forward_func,
    distribute_saved_activations,
    get_rng_state_tracker,
    tp_group,
    hidden_states,
    attention_mask,
    context,
    context_mask,
    rotary_pos_emb,
):
    from transformer_engine.pytorch.distributed import checkpoint

    if _te_version >= packaging.version.Version("1.5.0"):
        return checkpoint(
            forward_func,
            hidden_states,
            attention_mask,
            context,
            context_mask,
            rotary_pos_emb,
            distribute_saved_activations=distribute_saved_activations,
            get_rng_state_tracker=get_rng_state_tracker,
            tp_group=tp_group,
        )
    else:
        return checkpoint(
            forward_func,
            distribute_saved_activations,
            get_rng_state_tracker,
            tp_group,
            hidden_states,
            attention_mask,
            context,
            context_mask,
            rotary_pos_emb,
        )


try:

    from transformer_engine.pytorch.attention import _SplitAlongDim

    SplitAlongDim = _SplitAlongDim.apply

except ImportError:

    SplitAlongDim = None

try:

    from transformer_engine.pytorch.cpu_offload import get_cpu_offload_context

except ImportError:

    get_cpu_offload_context = None<|MERGE_RESOLUTION|>--- conflicted
+++ resolved
@@ -153,17 +153,10 @@
             sequence_parallel=self.config.sequence_parallel,
             fuse_wgrad_accumulation=self.config.gradient_accumulation_fusion,
             tp_group=get_tensor_model_parallel_group(check_initialized=False),
-<<<<<<< HEAD
             tp_size=get_tensor_model_parallel_world_size(),
-            get_rng_state_tracker=get_cuda_rng_tracker
-            if get_cuda_rng_tracker().is_initialized()
-            else None,
-=======
-            tp_size=self.config.tensor_model_parallel_size,
             get_rng_state_tracker=(
                 get_cuda_rng_tracker if get_cuda_rng_tracker().is_initialized() else None
             ),
->>>>>>> 985d34f0
             init_method=condition_init_method(config, init_method),
             bias=bias,
             return_bias=self.te_return_bias,
@@ -270,17 +263,10 @@
             sequence_parallel=self.config.sequence_parallel,
             fuse_wgrad_accumulation=self.config.gradient_accumulation_fusion,
             tp_group=get_tensor_model_parallel_group(check_initialized=False),
-<<<<<<< HEAD
             tp_size=get_tensor_model_parallel_world_size(),
-            get_rng_state_tracker=get_cuda_rng_tracker
-            if get_cuda_rng_tracker().is_initialized()
-            else None,
-=======
-            tp_size=self.config.tensor_model_parallel_size,
             get_rng_state_tracker=(
                 get_cuda_rng_tracker if get_cuda_rng_tracker().is_initialized() else None
             ),
->>>>>>> 985d34f0
             init_method=condition_init_method(config, init_method),
             bias=bias,
             return_bias=self.te_return_bias,
@@ -494,17 +480,10 @@
             ),
             attn_mask_type=attn_mask_type.name,
             sequence_parallel=self.config.sequence_parallel,
-<<<<<<< HEAD
             tp_size=get_tensor_model_parallel_world_size(),
-            get_rng_state_tracker=get_cuda_rng_tracker
-            if get_cuda_rng_tracker().is_initialized()
-            else None,
-=======
-            tp_size=self.config.tensor_model_parallel_size,
             get_rng_state_tracker=(
                 get_cuda_rng_tracker if get_cuda_rng_tracker().is_initialized() else None
             ),
->>>>>>> 985d34f0
             tp_group=get_tensor_model_parallel_group(check_initialized=False),
             layer_number=layer_number,
             **extra_kwargs,
