--- conflicted
+++ resolved
@@ -179,12 +179,6 @@
 ):
     reqs = []
     rank = get_pipeline_model_parallel_rank()
-<<<<<<< HEAD
-    if get_pipeline_model_parallel_rank(group=group) % 2 == 0:
-        if tensor_send_next is not None:
-            send_next_req = torch.distributed.isend(
-                tensor=tensor_send_next, dst=get_pipeline_model_parallel_next_rank(group=group), group=group,
-=======
     even_send_odd_recv_group = group
     if get_pipeline_model_parallel_world_size() == 2:
         # Use the global process group for one of the two p2p communications
@@ -200,92 +194,63 @@
                 tensor=tensor_send_next,
                 dst=get_pipeline_model_parallel_next_rank(),
                 group=even_send_odd_recv_group,
->>>>>>> 985d34f0
             )
             reqs.append(send_next_req)
 
         if tensor_recv_prev is not None:
             recv_prev_req = torch.distributed.irecv(
-<<<<<<< HEAD
-                tensor=tensor_recv_prev, src=get_pipeline_model_parallel_prev_rank(group=group), group=group,
-=======
                 tensor=tensor_recv_prev,
                 src=get_pipeline_model_parallel_prev_rank(),
                 group=even_recv_odd_send_group,
->>>>>>> 985d34f0
             )
             reqs.append(recv_prev_req)
 
         if tensor_send_prev is not None:
             send_prev_req = torch.distributed.isend(
-<<<<<<< HEAD
-                tensor=tensor_send_prev, dst=get_pipeline_model_parallel_prev_rank(group=group), group=group,
-=======
                 tensor=tensor_send_prev,
                 dst=get_pipeline_model_parallel_prev_rank(),
                 group=even_send_odd_recv_group,
->>>>>>> 985d34f0
             )
             reqs.append(send_prev_req)
 
         if tensor_recv_next is not None:
             recv_next_req = torch.distributed.irecv(
-<<<<<<< HEAD
-                tensor=tensor_recv_next, src=get_pipeline_model_parallel_next_rank(group=group), group=group,
-=======
                 tensor=tensor_recv_next,
                 src=get_pipeline_model_parallel_next_rank(),
                 group=even_recv_odd_send_group,
->>>>>>> 985d34f0
             )
             reqs.append(recv_next_req)
 
     else:
         if tensor_recv_prev is not None:
             recv_prev_req = torch.distributed.irecv(
-<<<<<<< HEAD
-                tensor=tensor_recv_prev, src=get_pipeline_model_parallel_prev_rank(group=group), group=group,
-=======
                 tensor=tensor_recv_prev,
                 src=get_pipeline_model_parallel_prev_rank(),
                 group=even_send_odd_recv_group,
->>>>>>> 985d34f0
             )
             reqs.append(recv_prev_req)
 
         if tensor_send_next is not None:
             send_next_req = torch.distributed.isend(
-<<<<<<< HEAD
-                tensor=tensor_send_next, dst=get_pipeline_model_parallel_next_rank(group=group), group=group,
-=======
                 tensor=tensor_send_next,
                 dst=get_pipeline_model_parallel_next_rank(),
                 group=even_recv_odd_send_group,
->>>>>>> 985d34f0
             )
             reqs.append(send_next_req)
 
         if tensor_recv_next is not None:
             recv_next_req = torch.distributed.irecv(
-<<<<<<< HEAD
-                tensor=tensor_recv_next, src=get_pipeline_model_parallel_next_rank(group=group), group=group,
-=======
                 tensor=tensor_recv_next,
                 src=get_pipeline_model_parallel_next_rank(),
                 group=even_send_odd_recv_group,
->>>>>>> 985d34f0
             )
             reqs.append(recv_next_req)
 
         if tensor_send_prev is not None:
             send_prev_req = torch.distributed.isend(
-<<<<<<< HEAD
-                tensor=tensor_send_prev, dst=get_pipeline_model_parallel_prev_rank(group=group), group=group,
-=======
                 tensor=tensor_send_prev,
                 dst=get_pipeline_model_parallel_prev_rank(),
                 group=even_recv_odd_send_group,
->>>>>>> 985d34f0
             )
             reqs.append(send_prev_req)
     return reqs
