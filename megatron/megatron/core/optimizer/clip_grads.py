--- conflicted
+++ resolved
@@ -139,19 +139,11 @@
             )
         # Sum across all model-parallel GPUs.
         # For cpu comminication
-<<<<<<< HEAD
-        tensor_device = get_device_type_for_comm(model_parallel_group)
-        if isinstance(model_parallel_group, list):
-            original_total_norm = total_norm.clone().detach()
-            for mp_group in model_parallel_group:
-                total_norm.data = original_total_norm.data.clone()
-=======
         tensor_device = get_device_type_for_comm(grad_stats_parallel_group)
         if isinstance(grad_stats_parallel_group, list):
-            original_total_norm = total_norm
-            for group in grad_stats_parallel_group:
-                total_norm = original_total_norm
->>>>>>> f2bc0207
+            original_total_norm = total_norm.clone().detach()
+            for mp_group in grad_stats_parallel_group:
+                total_norm.data = original_total_norm.data.clone()
                 total_norm = total_norm.to(tensor_device)
                 torch.distributed.all_reduce(
                     total_norm, op=torch.distributed.ReduceOp.SUM, group=group
@@ -243,17 +235,10 @@
             total_num_zeros, op=torch.distributed.ReduceOp.SUM, group=data_parallel_group
         )
     # Sum across all model-parallel GPUs.
-<<<<<<< HEAD
-    if isinstance(model_parallel_group, list):
+    if isinstance(grad_stats_parallel_group, list):
         original_total_num_zeros = total_num_zeros.clone().detach()
-        for mp_group in model_parallel_group:
+        for group in grad_stats_parallel_group:
             total_num_zeros.data = original_total_num_zeros.data.clone()
-=======
-    if isinstance(grad_stats_parallel_group, list):
-        original_total_num_zeros = total_num_zeros
-        for group in grad_stats_parallel_group:
-            total_num_zeros = original_total_num_zeros
->>>>>>> f2bc0207
             torch.distributed.all_reduce(
                 total_num_zeros, op=torch.distributed.ReduceOp.SUM, group=group
             )
