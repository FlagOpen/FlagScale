# Copyright (c) 2024, NVIDIA CORPORATION. All rights reserved.
import logging
from typing import Callable, Dict, List, Optional

import torch

try:
    from transformer_engine.pytorch.optimizers import FusedAdam as Adam
    from transformer_engine.pytorch.optimizers import FusedSGD as SGD
except ImportError:
    try:
        from apex.optimizers import FusedAdam as Adam
        from apex.optimizers import FusedSGD as SGD
    except ImportError:
        import warnings

        warnings.warn(
            f'Transformer Engine and Apex are not installed. Falling back to Torch optimizers.'
        )

        ## apex's FusedAdam is a drop-in replacement for torch's AdamW
        ## see https://github.com/NVIDIA/apex/blob/7b73b12361068a10b0f44844534613f252a5ea75/apex/optimizers/fused_adam.py#L16
        from torch.optim import AdamW as Adam, SGD

from megatron.core import mpu

from ..distributed import ParamAndGradBuffer
from ..transformer.module import MegatronModule
from ..utils import log_single_rank
from .distrib_optimizer import DistributedOptimizer
from .grad_scaler import ConstantGradScaler, DynamicGradScaler
from .optimizer import (
    ChainedOptimizer,
    Float16OptimizerWithFloat16Params,
    FP32Optimizer,
    MegatronOptimizer,
)
from .optimizer_config import OptimizerConfig

logger = logging.getLogger(__name__)


def _get_param_groups(
    model_chunks: List[MegatronModule],
    no_weight_decay_cond: Callable,
    scale_lr_cond: Callable,
    lr_mult: float,
    use_decoupled_learning_rate: bool,
) -> List[Dict]:
    """Create parameter groups for optimizer.

    Creates parameter groups based on weight decay condition (regularized vs
    non regularized), learning rate scale condition (lr vs lr_mult * lr),
    and whether it is expert parameters. scale_lr_cond is used during finetuning
    where head of the network requires a scaled version of the base learning rate.

    Args:
        model_chunks (List[MegatronModule]): model chunks to create parameter
            groups for.
        no_weight_decay_cond (func): function to determine whether a parameter
            should not perform weight decay.
        scale_lr_cond (func): function to determine whether a parameter
            should have a scaled learning rate.
        lr_mult (float): learning rate multiplier for parameters that
            satisfy scale_lr_cond.
        use_decoupled_learning_rate (bool): true if using decoupled learning rate.

    Returns:
        List of parameter groups.
    """

    # Map (wd_mult, lr_mult, is_expert_parallel, is_decoupled_lr) to params.
    params_map = {}
    for model_chunk in model_chunks:
        for name, param in model_chunk.named_parameters():
            if not param.requires_grad:
                continue

            is_expert_parallel = not getattr(param, 'allreduce', True)

            if no_weight_decay_cond is not None:
                no_wd = no_weight_decay_cond(name, param)
            else:
                # Do not regularize biases and norm parameters.
                no_wd = name.endswith(".bias") or len(param.shape) == 1

            if scale_lr_cond is not None:
                scale_lr = scale_lr_cond(name, param)
            else:
                scale_lr = False

            if not no_wd and not scale_lr:
                wd_mult, lr_mult = 1.0, 1.0
            elif not no_wd and scale_lr:
                wd_mult, lr_mult = 1.0, lr_mult
            elif no_wd and not scale_lr:
                wd_mult, lr_mult = 0.0, 1.0
            else:
                wd_mult, lr_mult = 0.0, lr_mult

            is_decoupled_lr = False
            # For input/embedding and output layer: embedding.word_embeddings.weight / output_layer.weight.
            if use_decoupled_learning_rate and getattr(
                param, 'is_embedding_or_output_parameter', False
            ):
                is_decoupled_lr = True

            key = (wd_mult, lr_mult, is_expert_parallel, is_decoupled_lr)
            if key not in params_map:
                params_map[key] = []
            params_map[key].append(param)

    param_groups = []
    for (wd_mult, lr_mult, is_expert_parallel, is_decoupled_lr), params in params_map.items():
        assert len(params) > 0
        param_groups.append(
            {
                'params': params,
                'wd_mult': wd_mult,
                'lr_mult': lr_mult,
                'is_expert_parallel': is_expert_parallel,
                'is_decoupled_lr': is_decoupled_lr,
            }
        )

    return param_groups


def _update_min_and_max_lr_in_param_groups(
    param_groups: List[Dict],
    lr: float,
    min_lr: float,
    decoupled_lr: Optional[float],
    decoupled_min_lr: Optional[float],
) -> List[Dict]:
    """
    Updates `max_lr` and `min_lr` values in each parameter group, and returns new list.
    By default, each group will use `lr` / `min_lr` as `max_lr` / `min_lr`.
    If `decoupled_lr` is provided, then `decoupled_lr` / `decoupled_min_lr` will be used
    as `max_lr` / `min_lr` for the input and output layer.

    Args:
        param_groups (List): parameter groups whose 'max_lr' and `min_lr` fields need to
            be adjusted.
        lr (float): learning rate.
        min_lr (float): minimum learning rate.
        decoupled_lr (Optional[float]): optional decoupled learning rate.
        decoupled_min_lr (Optional[float]): optional decoupled minimum learning rate.

    Returns:
        List of adjusted parameter groups.
    """

    if decoupled_min_lr is None:
        decoupled_min_lr = min_lr

    for param_group in param_groups:
        if param_group['is_decoupled_lr']:
            assert decoupled_lr is not None
            param_group['max_lr'] = decoupled_lr
            param_group['min_lr'] = decoupled_min_lr
        else:
            param_group['max_lr'] = lr
            param_group['min_lr'] = min_lr
    return param_groups


def _get_megatron_optimizer_based_on_param_groups(
    config: OptimizerConfig,
    param_groups: List,
    per_model_buffers: Optional[Dict[int, List[ParamAndGradBuffer]]] = None,
    model_parallel_group: Optional[torch.distributed.ProcessGroup] = None,
    data_parallel_group: Optional[torch.distributed.ProcessGroup] = None,
    data_parallel_group_gloo: Optional[torch.distributed.ProcessGroup] = None,
    data_parallel_group_idx: Optional[int] = None,
) -> MegatronOptimizer:
    """Get Megatron optimizer based on parameter groups.

    Args:
        config (OptimizerConfig): optimizer configuration object.
        param_groups (list): list of parameter groups.
        per_model_buffers (dict, optional): buffers for distributed optimizer. Defaults to None.
        data_parallel_group (torch.distributed.ProcessGroup, optional): data-parallel group for
            distributed optimizer. Defaults to None.
        data_parallel_group_gloo (torch.distributed.ProcessGroup, optional): gloo data-parallel
            group for distributed optimizer. Defaults to None.
        data_parallel_group_idx (int, optional): data-parallel group index for distributed
            optimizer. Defaults to None.

    Returns:
        Instance of MegatronOptimizer.
    """
    if config.optimizer == 'adam':
        optimizer = Adam(
            param_groups,
            lr=config.lr,
            weight_decay=config.weight_decay,
            betas=(config.adam_beta1, config.adam_beta2),
            eps=config.adam_eps,
        )

        def init_state_fn(opt):
            for group in opt.param_groups:
                for p in group['params']:
                    if len(opt.state[p]) == 0:
                        opt.state[p]['exp_avg'] = torch.zeros_like(p.data)
                        opt.state[p]['exp_avg_sq'] = torch.zeros_like(p.data)

    elif config.optimizer == 'sgd':
        optimizer = SGD(
            param_groups,
            lr=config.lr,
            weight_decay=config.weight_decay,
            momentum=config.sgd_momentum,
        )
        init_state_fn = None
    else:
        raise Exception('{} optimizer is not supported.'.format(config.optimizer))

    # Mixed precision optimizer.
    # - Note: both the Float16Optimizer and the DistributedOptimizer inherit
    #   from the MixedPrecisionOptimizer, which manages any optimizer where
    #   the model params and main params are distinct.
    if config.fp16 or config.bf16 or config.use_distributed_optimizer:

        # Grad scaler:
        #    if loss-scale is provided, instantiate the constant scaler.
        #    if we are using fp16 and loss-scale is not present, use a
        #       dynamic scaler.
        #    otherwise we are running in bf16 with no loss-scale so
        #       leave it as None.
        grad_scaler = None

        # Constant loss scale.
        if config.loss_scale:
            grad_scaler = ConstantGradScaler(config.loss_scale)

        # Dynamic loss scale.
        else:
            if config.fp16:
                grad_scaler = DynamicGradScaler(
                    initial_scale=config.initial_loss_scale,
                    min_scale=config.min_loss_scale,
                    growth_factor=2.0,
                    backoff_factor=0.5,
                    growth_interval=config.loss_scale_window,
                    hysteresis=config.hysteresis,
                )

        optimizer_args = [
            optimizer,
            config,
            grad_scaler,
            init_state_fn,
        ]
        if config.use_distributed_optimizer:
            optimizer = DistributedOptimizer(
                *optimizer_args,
                per_model_buffers=per_model_buffers,
                data_parallel_group=data_parallel_group,
                data_parallel_group_gloo=data_parallel_group_gloo,
                data_parallel_group_idx=data_parallel_group_idx,
            )
        else:
            optimizer = Float16OptimizerWithFloat16Params(*optimizer_args)
            setattr(optimizer, 'model_parallel_group', model_parallel_group)
    else:
        # FP32 optimizer.
        optimizer = FP32Optimizer(
            optimizer,
            config,
            init_state_fn,
        )
        setattr(optimizer, 'model_parallel_group', model_parallel_group)

    return optimizer


def get_megatron_optimizer(
    config: OptimizerConfig,
    model_chunks: List[MegatronModule],
    no_weight_decay_cond: Optional[Callable] = None,
    scale_lr_cond: Optional[Callable] = None,
    lr_mult: float = 1.0,
) -> MegatronOptimizer:
    """Retrieve the Megatron optimizer for model chunks.

    We use separate optimizers for expert parameters and non-expert parameters.

    Args:
        config (OptimizerConfig): optimizer configuration object.
        model_chunks (List[MegatronModule]): model chunks to get optimizer for.
        no_weight_decay_cond (func, optional): function to determine whether a parameter
            should not perform weight decay. Defaults to None.
        scale_lr_cond (func, optional): function to determine whether a parameter
            should have a scaled learning rate. Defaults to None.
        lr_mult (float, optional): learning rate multiplier for parameters that
            satisfy scale_lr_cond. Defaults to 1.0.

    Returns:
        Instance of MegatronOptimizer.
    """

    log_single_rank(logger, logging.INFO, f'Setting up optimizer with config {config}')

    # Collect param groups.
    param_groups = _get_param_groups(
        model_chunks,
        no_weight_decay_cond,
        scale_lr_cond,
        lr_mult,
        use_decoupled_learning_rate=config.decoupled_lr is not None,
    )
    param_groups = _update_min_and_max_lr_in_param_groups(
        param_groups,
        lr=config.lr,
        min_lr=config.min_lr,
        decoupled_lr=config.decoupled_lr,
        decoupled_min_lr=config.decoupled_min_lr,
    )

    # Collect grad buffers for distributed optimizer.
    per_model_buffers = {}
    per_model_ep_buffers = {}
    for model_idx, model_chunk in enumerate(model_chunks):
        if hasattr(model_chunk, 'buffers'):
            per_model_buffers[model_idx] = model_chunk.buffers
            per_model_ep_buffers[model_idx] = model_chunk.expert_parallel_buffers

    # Split param groups into dense and MoE params (since data-parallel groups for MoE
    # parameters can be different with expert parallelism).
    dense_param_groups = list(filter(lambda g: not g['is_expert_parallel'], param_groups))
    moe_param_groups = list(filter(lambda g: g['is_expert_parallel'], param_groups))

    # Create optimizers.
    model_parallel_rank = torch.distributed.get_rank(mpu.get_model_parallel_group())
    optimizers = [
        _get_megatron_optimizer_based_on_param_groups(
            config,
            param_groups=dense_param_groups,
            per_model_buffers=per_model_buffers,
<<<<<<< HEAD
            data_parallel_group=mpu.get_data_parallel_group(with_context_parallel=True, with_ulysses_sequence_parallel=True),
            data_parallel_group_gloo=mpu.get_data_parallel_group_gloo(with_context_parallel=True, with_ulysses_sequence_parallel=True),
=======
            model_parallel_group=mpu.get_model_parallel_group(),
            data_parallel_group=mpu.get_data_parallel_group(with_context_parallel=True),
            data_parallel_group_gloo=mpu.get_data_parallel_group_gloo(with_context_parallel=True),
>>>>>>> f4e459a1
            data_parallel_group_idx=model_parallel_rank,
        )
    ]
    if len(moe_param_groups) > 0:
        model_parallel_world_size = torch.distributed.get_world_size(mpu.get_model_parallel_group())
        expert_parallel_rank = mpu.get_expert_model_parallel_rank()
        optimizers.append(
            _get_megatron_optimizer_based_on_param_groups(
                config,
                param_groups=moe_param_groups,
                per_model_buffers=per_model_ep_buffers,
                model_parallel_group=mpu.get_model_parallel_group(with_expert_parallel=True),
                data_parallel_group=mpu.get_data_modulo_expert_parallel_group(
                    with_context_parallel=True
                ),
                data_parallel_group_gloo=mpu.get_data_modulo_expert_parallel_group_gloo(
                    with_context_parallel=True
                ),
                data_parallel_group_idx=expert_parallel_rank * model_parallel_world_size
                + model_parallel_rank,
            )
        )

    if len(optimizers) == 1:
        return optimizers[0]

    return ChainedOptimizer(optimizers)<|MERGE_RESOLUTION|>--- conflicted
+++ resolved
@@ -339,14 +339,9 @@
             config,
             param_groups=dense_param_groups,
             per_model_buffers=per_model_buffers,
-<<<<<<< HEAD
+            model_parallel_group=mpu.get_model_parallel_group(),
             data_parallel_group=mpu.get_data_parallel_group(with_context_parallel=True, with_ulysses_sequence_parallel=True),
             data_parallel_group_gloo=mpu.get_data_parallel_group_gloo(with_context_parallel=True, with_ulysses_sequence_parallel=True),
-=======
-            model_parallel_group=mpu.get_model_parallel_group(),
-            data_parallel_group=mpu.get_data_parallel_group(with_context_parallel=True),
-            data_parallel_group_gloo=mpu.get_data_parallel_group_gloo(with_context_parallel=True),
->>>>>>> f4e459a1
             data_parallel_group_idx=model_parallel_rank,
         )
     ]
