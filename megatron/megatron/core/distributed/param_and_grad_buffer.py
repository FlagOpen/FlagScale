--- conflicted
+++ resolved
@@ -80,20 +80,7 @@
         self.numel_unpadded = numel_unpadded
         self.data_parallel_group = data_parallel_group
         self.data_parallel_world_size = data_parallel_world_size
-<<<<<<< HEAD
-        # Replace the following impl for support hetero training
-        # self.data_parallel_rank = torch.distributed.get_rank(group=data_parallel_group)
-        if getattr(list(params)[0], 'allreduce', True):
-            self.data_parallel_rank = parallel_state.get_data_parallel_rank(with_context_parallel=True)
-            assert torch.distributed.get_process_group_ranks(self.data_parallel_group) == \
-                torch.distributed.get_process_group_ranks(parallel_state.get_data_parallel_group(with_context_parallel=True, with_ulysses_sequence_parallel=True))
-        else:
-            self.data_parallel_rank = parallel_state.get_data_modulo_expert_parallel_rank()
-            assert torch.distributed.get_process_group_ranks(self.data_parallel_group) == \
-                torch.distributed.get_process_group_ranks(parallel_state.get_data_modulo_expert_parallel_group())
-=======
         self.data_parallel_rank = torch.distributed.get_rank(group=data_parallel_group)
->>>>>>> e2df4699
         self.gradient_scaling_factor = gradient_scaling_factor
 
         self.reset()
