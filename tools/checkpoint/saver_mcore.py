--- conflicted
+++ resolved
@@ -303,10 +303,6 @@
         for layer_id in range(len(models[0].decoder.layers)):
             msg = queue_get(f"transformer layer {total_layer_num}")
             margs.total_layer_num = total_layer_num
-<<<<<<< HEAD
-            
-=======
->>>>>>> ac3a00f7
             ckpt_plugin.set_attn_ckpt(msg, models, layer_id, md, margs)
             ckpt_plugin.set_mlp_ckpt(msg, models, layer_id, md, margs)
 
@@ -343,4 +339,4 @@
             save_checkpoint(md.iteration, [model], None, None,
                             num_floating_point_operations_so_far=0)
 
-    print("SAVE DONE!!!")
+    print("SAVE DONE!!!")