import sys

import torch

sys.path.append("..")
from utils import padding_vocab_size


def get_hf_attn_ckpt(message, model, layer_id, args):
    nh = args.num_attention_heads
    ng = (
        args.num_query_groups
        if args.group_query_attention
        else args.num_attention_heads
    )
    dim = args.hidden_size
    assert nh % ng == 0

    tf_layer = model.model.layers[layer_id]

    message["q a weight"] = tf_layer.self_attn.q_a_proj.weight.data
    message["q a norm weight"] = tf_layer.self_attn.q_a_layernorm.weight.data
    message["q b weight"] = tf_layer.self_attn.q_b_proj.weight.data
    message["kv a weight"] = tf_layer.self_attn.kv_a_proj_with_mqa.weight.data
    message["kv a norm weight"] = tf_layer.self_attn.kv_a_layernorm.weight.data
    message["kv b weight"] = tf_layer.self_attn.kv_b_proj.weight.data
    message["o weight"] = tf_layer.self_attn.o_proj.weight.data

    message["input norm weight"] = tf_layer.input_layernorm.weight.data
    message["post norm weight"] = tf_layer.post_attention_layernorm.weight.data


def get_hf_mlp_ckpt(message, model, layer_id, args):
    first_k_dense_replace = args.moe_layer_freq.index(1)
    if layer_id < first_k_dense_replace:
        get_hf_dense_mlp_ckpt(message, model, layer_id, args)
    else:
        get_hf_moe_mlp_ckpt(message, model, layer_id, args)


def get_hf_dense_mlp_ckpt(message, model, layer_id, args):
    tf_layer = model.model.layers[layer_id]

    message["gate weight"] = tf_layer.mlp.gate_proj.weight.data
    message["up weight"] = tf_layer.mlp.up_proj.weight.data
    message["down weight"] = tf_layer.mlp.down_proj.weight.data


def get_hf_moe_mlp_ckpt(message, model, layer_id, args):
    tf_layer = model.model.layers[layer_id]

    message["router weight"] = tf_layer.mlp.gate.weight.data
    message["router e score bias"] = tf_layer.mlp.gate.e_score_correction_bias.data
    message["shared expert gate weight"] = (
        tf_layer.mlp.shared_experts.gate_proj.weight.data
    )
    message["shared expert up weight"] = tf_layer.mlp.shared_experts.up_proj.weight.data
    message["shared expert down weight"] = (
        tf_layer.mlp.shared_experts.down_proj.weight.data
    )

    for id in range(args.num_experts):
        expert = tf_layer.mlp.experts[id]
        message[f"expert{id} gate weight"] = expert.gate_proj.weight.data
        message[f"expert{id} up weight"] = expert.up_proj.weight.data
        message[f"expert{id} down weight"] = expert.down_proj.weight.data


def get_hf_mtp_ckpt(message, model, mtp_layer_id, args):
    # Send transformer layers
    mtp_layer = model.model.layers[args.num_layers + mtp_layer_id]

    message["mtp word embeddings weight"] = mtp_layer.embed_tokens.weight.data
    message["mtp enorm weight"] = mtp_layer.enorm.weight.data
    message["mtp hnorm weight"] = mtp_layer.hnorm.weight.data
    message["mtp eh weight"] = mtp_layer.eh_proj.weight.data
    message["mtp shared head norm weight"] = mtp_layer.shared_head.norm.weight.data
    message["mtp shared head head weight"] = mtp_layer.shared_head.head.weight.data

    get_hf_attn_ckpt(message, model, args.num_layers + mtp_layer_id, args)
    get_hf_moe_mlp_ckpt(message, model, args.num_layers + mtp_layer_id, args)


def _get_parallel_size(args):
    return (
        args.tensor_model_parallel_size,
        args.pipeline_model_parallel_size,
        args.expert_model_parallel_size,
        args.virtual_pipeline_model_parallel_size or 1,
    )


def set_embedding_ckpt(message, models, md, args):
    tp_size, _, _, _ = _get_parallel_size(args)
    assert tp_size == 1, "do not support TP parallel for deepseek v3 currently"

    # embedding
    pos_embed = None
    if md.position_embedding_type == "learned_absolute":
        pos_embed = message.pop("position embeddings")
    orig_word_embed = message.pop("word embeddings")
    full_word_embed = padding_vocab_size(orig_word_embed, md, args)

    # process world embedding in first pp stage
    out_word_embed = full_word_embed
    for tp_ep_rank, model in enumerate(models):
        model.embedding.word_embeddings.weight.data.copy_(out_word_embed)
        if pos_embed is not None:
            model.embedding.position_embeddings.weight.data.copy_(pos_embed)
        else:
            assert not hasattr(model.embedding, "position_embeddings")


def set_attn_ckpt(message, models, layer_id, md, args):
    tp_size, _, _, _ = _get_parallel_size(args)
    assert tp_size == 1, "do not support TP parallel for deepseek v3 currently"

    # weight
    q_a_weight = message.pop("q a weight")
    q_a_norm_weight = message.pop("q a norm weight")
    q_b_weight = message.pop("q b weight")
    kv_a_weight = message.pop("kv a weight")
    kv_a_norm_weight = message.pop("kv a norm weight")
    kv_b_weight = message.pop("kv b weight")
    o_weight = message.pop("o weight")
    input_norm_weight = message.pop("input norm weight")

    first_k_dense_replace = args.moe_layer_freq.index(1)
    if args.total_layer_num >= first_k_dense_replace:
        post_norm_weight = message.pop("post norm weight")

    # set data to transformer layer's self-attention
    for tp_ep_rank, model in enumerate(models):
<<<<<<< HEAD
        if hasattr(model, 'decoder'):
            tf_layer = model.decoder.layers[layer_id]
        else:
            tf_layer = model.transformer_layer # for mtp transformer layer
=======

        tf_layer = model.decoder.layers[layer_id]
>>>>>>> 57637057
        tf_layer.self_attention.linear_q_down_proj.weight.data.copy_(q_a_weight)
        tf_layer.self_attention.linear_q_up_proj.layer_norm_weight.data.copy_(
            q_a_norm_weight
        )
        tf_layer.self_attention.linear_q_up_proj.weight.data.copy_(q_b_weight)
        tf_layer.self_attention.linear_kv_down_proj.weight.data.copy_(kv_a_weight)
        tf_layer.self_attention.linear_kv_up_proj.layer_norm_weight.data.copy_(
            kv_a_norm_weight
        )
        tf_layer.self_attention.linear_kv_up_proj.weight.data.copy_(kv_b_weight)
        tf_layer.self_attention.linear_proj.weight.data.copy_(o_weight)
        tf_layer.input_layernorm.weight.data.copy_(input_norm_weight)

        if args.total_layer_num >= first_k_dense_replace:
            tf_layer.pre_mlp_layernorm.weight.data.copy_(post_norm_weight)


def set_mlp_ckpt(message, model, layer_id, md, args):
    first_k_dense_replace = args.moe_layer_freq.index(1)
    if args.total_layer_num < first_k_dense_replace:
        set_dense_mlp_ckpt(message, model, layer_id, md, args)
    else:
        set_moe_mlp_ckpt(message, model, layer_id, md, args)


def set_dense_mlp_ckpt(message, models, layer_id, md, args):
    tp_size, _, ep_size, _ = _get_parallel_size(args)
    assert tp_size == 1, "do not support TP parallel for deepseek v3 currently"

    post_norm_weight = message.pop("post norm weight")
    gate_weight = message.pop("gate weight")
    up_weight = message.pop("up weight")
    linear1_weight = torch.cat([gate_weight, up_weight], dim=0)
    linear2_weight = message.pop("down weight")

    for tp_ep_rank, model in enumerate(models):
        if hasattr(model, 'decoder'):
            tf_layer = model.decoder.layers[layer_id]
        else:
            tf_layer = model.transformer_layer # for mtp transformer layer
        tf_layer.mlp.linear_fc1.layer_norm_weight.data.copy_(post_norm_weight)
        tf_layer.mlp.linear_fc1.weight.data.copy_(linear1_weight)
        tf_layer.mlp.linear_fc2.weight.data.copy_(linear2_weight)


def set_moe_mlp_ckpt(message, models, layer_id, md, args):
    tp_size, _, ep_size, _ = _get_parallel_size(args)
    assert tp_size == 1, "do not support TP parallel for deepseek v3 currently"
    assert args.num_experts is not None, "deepseeks's num_experts cannot be None"

    assert md.previous_num_experts is not None

    # router
    router_weight = message.pop("router weight")
    router_score_bias = message.pop("router e score bias")

    # shared expert
    shared_expert_gate_weight = message.pop("shared expert gate weight")
    shared_expert_up_weight = message.pop("shared expert up weight")
    shared_expert_linear1_weight = torch.cat(
        [shared_expert_gate_weight, shared_expert_up_weight], dim=0
    )
    shared_expert_linear2_weight = message.pop("shared expert down weight")

    # routed expert
    num_local_experts = md.previous_num_experts // ep_size
    for expert_id in range(num_local_experts):
        for ep_rank in range(ep_size):
            global_expert_id = ep_rank * num_local_experts + expert_id
            # weight
            gate_weight = message.pop(f"expert{global_expert_id} gate weight")
            up_weight = message.pop(f"expert{global_expert_id} up weight")
            linear1_weight = torch.cat([gate_weight, up_weight], dim=0)
            linear2_weight = message.pop(f"expert{global_expert_id} down weight")

            # set data
            for tp_rank in range(tp_size):
                tp_ep_rank = ep_rank * tp_size + tp_rank
                if hasattr(models[tp_ep_rank], 'decoder'):
                    tf_layer = models[tp_ep_rank].decoder.layers[layer_id]
                else:
                    tf_layer = models[tp_ep_rank].transformer_layer # for mtp transformer layer
                # router
                router = tf_layer.mlp.router
                router.weight.data.copy_(router_weight)
                router.score_bias.data.copy_(router_score_bias)
                # shared expert
                shared_expert = tf_layer.mlp.shared_experts
                shared_expert.linear_fc1.weight.data.copy_(shared_expert_linear1_weight)
                shared_expert.linear_fc2.weight.data.copy_(shared_expert_linear2_weight)
                # routed expert
                expert = tf_layer.mlp.experts.local_experts[expert_id]
                expert.linear_fc1.weight.data.copy_(linear1_weight)
                expert.linear_fc2.weight.data.copy_(linear2_weight)


def set_final_norm_ckpt(message, models, md, args):
    final_norm_weight = message.pop("weight")
    for model in models:
        model.decoder.final_layernorm.weight.data.copy_(final_norm_weight)


def set_output_layer_ckpt(message, models, md, args):
    tp_size, _, _, _ = _get_parallel_size(args)
    assert tp_size == 1, "do not support TP parallel for deepseek v3 currently"

    orig_output_layer_weight = message.pop("weight")
    full_output_layer_weight = padding_vocab_size(orig_output_layer_weight, md, args)
    output_layer_weight = full_output_layer_weight
    for tp_ep_rank, model in enumerate(models):
        model.output_layer.weight.data.copy_(output_layer_weight)


def set_mtp_ckpt(message, models, md, mtp_layer_id, args):
    tp_size, _, _, _ = _get_parallel_size(args)
    assert tp_size == 1, "do not support TP parallel for deepseek v3 currently"

    mtp_layers = []
    for tp_ep_rank, model in enumerate(models):
        mtp_layer = model.mtp_predictor.mtp_modules[mtp_layer_id]
        mtp_layers.append(mtp_layer)

    # get and set transformer weights
    set_attn_ckpt(message, mtp_layers, 0, md, args)
    set_moe_mlp_ckpt(message, mtp_layers, 0, md, args)

    # get and set other weights
    # mtp embeddings weight is shared with main model embeddings
    mtp_enorm_weight = message.pop("mtp enorm weight")
    mtp_hnorm_weight = message.pop("mtp hnorm weight")
    mtp_eh_weight = message.pop("mtp eh weight")
    mtp_shared_head_norm_weight = message.pop("mtp shared head norm weight")
    for tp_ep_rank, model in enumerate(models):
        mtp_layer = model.mtp_predictor.mtp_modules[mtp_layer_id]
        mtp_layer.norm1.weight.data.copy_(mtp_enorm_weight)
        mtp_layer.norm2.weight.data.copy_(mtp_hnorm_weight)
        mtp_layer.linear_proj.weight.data.copy_(mtp_eh_weight)
        mtp_layer.final_norm.weight.data.copy_(mtp_shared_head_norm_weight)
    # mtp output lm head is the same with main model output lm head<|MERGE_RESOLUTION|>--- conflicted
+++ resolved
@@ -131,15 +131,10 @@
 
     # set data to transformer layer's self-attention
     for tp_ep_rank, model in enumerate(models):
-<<<<<<< HEAD
         if hasattr(model, 'decoder'):
             tf_layer = model.decoder.layers[layer_id]
         else:
             tf_layer = model.transformer_layer # for mtp transformer layer
-=======
-
-        tf_layer = model.decoder.layers[layer_id]
->>>>>>> 57637057
         tf_layer.self_attention.linear_q_down_proj.weight.data.copy_(q_a_weight)
         tf_layer.self_attention.linear_q_up_proj.layer_norm_weight.data.copy_(
             q_a_norm_weight
