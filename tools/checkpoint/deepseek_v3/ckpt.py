import sys

import torch

sys.path.append("..")
from utils import padding_vocab_size


def _get_parallel_size(args):
    return (
        args.tensor_model_parallel_size,
        args.pipeline_model_parallel_size,
        args.expert_model_parallel_size,
        args.virtual_pipeline_model_parallel_size or 1,
    )


#### load from huggingface ckpt
def get_hf_attn_ckpt(message, model, layer_id, args):
    nh = args.num_attention_heads
    ng = args.num_query_groups if args.group_query_attention else args.num_attention_heads
    dim = args.hidden_size
    assert nh % ng == 0

    tf_layer = model.model.layers[layer_id]

    if args.q_lora_rank is not None:
        message["q a weight"] = tf_layer.self_attn.q_a_proj.weight.data
        message["q a norm weight"] = tf_layer.self_attn.q_a_layernorm.weight.data
        message["q b weight"] = tf_layer.self_attn.q_b_proj.weight.data
    else:
        message["q weight"] = tf_layer.self_attn.q_proj.weight.data

    message["kv a weight"] = tf_layer.self_attn.kv_a_proj_with_mqa.weight.data
    message["kv a norm weight"] = tf_layer.self_attn.kv_a_layernorm.weight.data
    message["kv b weight"] = tf_layer.self_attn.kv_b_proj.weight.data
    message["o weight"] = tf_layer.self_attn.o_proj.weight.data
    message["input norm weight"] = tf_layer.input_layernorm.weight.data
    message["post norm weight"] = tf_layer.post_attention_layernorm.weight.data


def get_hf_mlp_ckpt(message, model, layer_id, args):
    first_k_dense_replace = args.moe_layer_freq.index(1)
    if layer_id < first_k_dense_replace:
        get_hf_dense_mlp_ckpt(message, model, layer_id, args)
    else:
        get_hf_moe_mlp_ckpt(message, model, layer_id, args)


def get_hf_dense_mlp_ckpt(message, model, layer_id, args):
    tf_layer = model.model.layers[layer_id]

    message["gate weight"] = tf_layer.mlp.gate_proj.weight.data
    message["up weight"] = tf_layer.mlp.up_proj.weight.data
    message["down weight"] = tf_layer.mlp.down_proj.weight.data


def get_hf_moe_mlp_ckpt(message, model, layer_id, args):
    tf_layer = model.model.layers[layer_id]

    message["router weight"] = tf_layer.mlp.gate.weight.data
    if hasattr(tf_layer.mlp.gate, "e_score_correction_bias"):
        message["router expert bias"] = tf_layer.mlp.gate.e_score_correction_bias.data
    message["shared expert gate weight"] = tf_layer.mlp.shared_experts.gate_proj.weight.data
    message["shared expert up weight"] = tf_layer.mlp.shared_experts.up_proj.weight.data
    message["shared expert down weight"] = tf_layer.mlp.shared_experts.down_proj.weight.data

    for id in range(args.num_experts):
        expert = tf_layer.mlp.experts[id]
        message[f"expert{id} gate weight"] = expert.gate_proj.weight.data
        message[f"expert{id} up weight"] = expert.up_proj.weight.data
        message[f"expert{id} down weight"] = expert.down_proj.weight.data


def get_hf_mtp_ckpt(message, model, mtp_layer_id, args):
    # Send transformer layers
    mtp_layer = model.model.layers[args.num_layers + mtp_layer_id]

    message["mtp enorm weight"] = mtp_layer.enorm.weight.data
    message["mtp hnorm weight"] = mtp_layer.hnorm.weight.data
    message["mtp eh weight"] = mtp_layer.eh_proj.weight.data
    message["mtp shared head norm weight"] = mtp_layer.shared_head.norm.weight.data

    get_hf_attn_ckpt(message, model, args.num_layers + mtp_layer_id, args)
    get_hf_moe_mlp_ckpt(message, model, args.num_layers + mtp_layer_id, args)


#### set to megatron ckpt
def set_embedding_ckpt(message, models, md, args):
    tp_size, _, _, _ = _get_parallel_size(args)

    # embedding
    pos_embed = None
    if md.position_embedding_type == "learned_absolute":
        pos_embed = message.pop("position embeddings")
    orig_word_embed = message.pop("word embeddings")
    full_word_embed = padding_vocab_size(orig_word_embed, md, args)

    # process world embedding in first pp stage
    out_word_embed = torch.chunk(full_word_embed, tp_size, dim=0)
    for tp_ep_rank, model in enumerate(models):
        tp_rank = tp_ep_rank % tp_size
        model.embedding.word_embeddings.weight.data.copy_(out_word_embed[tp_rank])
        if pos_embed is not None:
            model.embedding.position_embeddings.weight.data.copy_(pos_embed)
        else:
            assert not hasattr(model.embedding, "position_embeddings")


def set_attn_ckpt(message, models, layer_id, md, args):
    tp_size, _, _, _ = _get_parallel_size(args)

    # weight
    if args.q_lora_rank is not None:
        q_a_weight = torch.chunk(message.pop("q a weight"), tp_size, dim=0)
        q_a_norm_weight = message.pop("q a norm weight")
        q_b_weight = torch.chunk(message.pop("q b weight"), tp_size, dim=0)
    else:
        q_weight = torch.chunk(message.pop("q weight"), tp_size, dim=0)

    kv_a_weight = torch.chunk(message.pop("kv a weight"), tp_size, dim=0)
    kv_a_norm_weight = message.pop("kv a norm weight")
    kv_b_weight = torch.chunk(message.pop("kv b weight"), tp_size, dim=0)
    o_weight = torch.chunk(message.pop("o weight"), tp_size, dim=1)
    input_norm_weight = message.pop("input norm weight")

    first_k_dense_replace = args.moe_layer_freq.index(1)
    if args.total_layer_num >= first_k_dense_replace:
        post_norm_weight = message.pop("post norm weight")

    # set data to transformer layer's self-attention
    for tp_ep_rank, model in enumerate(models):
        tp_rank = tp_ep_rank % tp_size
        if hasattr(model, "decoder"):
            tf_layer = model.decoder.layers[layer_id]
        else:
            tf_layer = model.transformer_layer  # for mtp
        if args.q_lora_rank is not None:
            tf_layer.self_attention.linear_q_down_proj.weight.data.copy_(q_a_weight[tp_rank])
            tf_layer.self_attention.linear_q_up_proj.layer_norm_weight.data.copy_(q_a_norm_weight)
            tf_layer.self_attention.linear_q_up_proj.weight.data.copy_(q_b_weight[tp_rank])
        else:
            tf_layer.self_attention.linear_q_proj.weight.data.copy_(q_weight[tp_rank])

        tf_layer.self_attention.linear_kv_down_proj.weight.data.copy_(kv_a_weight[tp_rank])
        tf_layer.self_attention.linear_kv_up_proj.layer_norm_weight.data.copy_(kv_a_norm_weight)
        tf_layer.self_attention.linear_kv_up_proj.weight.data.copy_(kv_b_weight[tp_rank])
        tf_layer.self_attention.linear_proj.weight.data.copy_(o_weight[tp_rank])
        tf_layer.input_layernorm.weight.data.copy_(input_norm_weight)

        if args.total_layer_num >= first_k_dense_replace:
            tf_layer.pre_mlp_layernorm.weight.data.copy_(post_norm_weight)


def set_mlp_ckpt(message, model, layer_id, md, args):
    first_k_dense_replace = args.moe_layer_freq.index(1)
    if args.total_layer_num < first_k_dense_replace:
        set_dense_mlp_ckpt(message, model, layer_id, md, args)
    else:
        set_moe_mlp_ckpt(message, model, layer_id, md, args)


def set_dense_mlp_ckpt(message, models, layer_id, md, args):
    tp_size, _, _, _ = _get_parallel_size(args)

    post_norm_weight = message.pop("post norm weight")
    gate_weight = torch.chunk(message.pop("gate weight"), tp_size, dim=0)
    up_weight = torch.chunk(message.pop("up weight"), tp_size, dim=0)
    linear1_weight = [torch.cat(weights, dim=0) for weights in zip(gate_weight, up_weight)]
    linear2_weight = torch.chunk(message.pop("down weight"), tp_size, dim=1)

    for tp_ep_rank, model in enumerate(models):
        tp_rank = tp_ep_rank % tp_size
        if hasattr(model, "decoder"):
            tf_layer = model.decoder.layers[layer_id]
        else:
            tf_layer = model.transformer_layer  # for mtp
        tf_layer.mlp.linear_fc1.layer_norm_weight.data.copy_(post_norm_weight)
        tf_layer.mlp.linear_fc1.weight.data.copy_(linear1_weight[tp_rank])
        tf_layer.mlp.linear_fc2.weight.data.copy_(linear2_weight[tp_rank])


def set_moe_mlp_ckpt(message, models, layer_id, md, args):
    tp_size, _, ep_size, _ = _get_parallel_size(args)

    assert args.num_experts is not None, "deepseeks's num_experts cannot be None"
    assert md.previous_num_experts is not None

    # router
    router_weight = message.pop("router weight")
    router_expert_bias = None
    use_router_expert_bias = False
    if "router expert bias" in message.keys():
        use_router_expert_bias = True
        router_expert_bias = message.pop("router expert bias")

    # shared expert
    shared_expert_gate_weight = torch.chunk(
        message.pop("shared expert gate weight"), tp_size, dim=0
    )
    shared_expert_up_weight = torch.chunk(message.pop("shared expert up weight"), tp_size, dim=0)
    shared_expert_linear1_weight = [
        torch.cat(weights, dim=0)
        for weights in zip(shared_expert_gate_weight, shared_expert_up_weight)
    ]
    shared_expert_linear2_weight = torch.chunk(
        message.pop("shared expert down weight"), tp_size, dim=1
    )

    # if not args.moe_grouped_gemm:
    num_local_experts = md.previous_num_experts // ep_size
    for expert_id in range(num_local_experts):
        for ep_rank in range(ep_size):
            global_expert_id = ep_rank * num_local_experts + expert_id
            # weight
            gate_weight = torch.chunk(
                message.pop(f"expert{global_expert_id} gate weight"), tp_size, dim=0
            )
            up_weight = torch.chunk(
                message.pop(f"expert{global_expert_id} up weight"), tp_size, dim=0
            )
            linear1_weight = [torch.cat(weights, dim=0) for weights in zip(gate_weight, up_weight)]
            linear2_weight = torch.chunk(
                message.pop(f"expert{global_expert_id} down weight"), tp_size, dim=1
            )

            # set data
            for tp_rank in range(tp_size):
                tp_ep_rank = ep_rank * tp_size + tp_rank
                if hasattr(models[tp_ep_rank], "decoder"):
                    tf_layer = models[tp_ep_rank].decoder.layers[layer_id]
                else:
                    tf_layer = models[tp_ep_rank].transformer_layer  # for mtp
                # router
                router = tf_layer.mlp.router
                router.weight.data.copy_(router_weight)
                if use_router_expert_bias:
                    router.expert_bias.data.copy_(router_expert_bias)
                # shared expert
                shared_expert = tf_layer.mlp.shared_experts
                shared_expert.linear_fc1.weight.data.copy_(shared_expert_linear1_weight[tp_rank])
                shared_expert.linear_fc2.weight.data.copy_(shared_expert_linear2_weight[tp_rank])
                # routed expert
                if not args.moe_grouped_gemm:
                    expert = tf_layer.mlp.experts.local_experts[expert_id]
                    expert.linear_fc1.weight.data.copy_(linear1_weight[tp_rank])
                    expert.linear_fc2.weight.data.copy_(linear2_weight[tp_rank])
                else:  # using TEGroupedMLP
                    expert_linear_fc1_weight = getattr(
                        tf_layer.mlp.experts.linear_fc1, f"weight{expert_id}", None
                    )
                    expert_linear_fc2_weight = getattr(
                        tf_layer.mlp.experts.linear_fc2, f"weight{expert_id}", None
                    )
                    expert_linear_fc1_weight.data.copy_(linear1_weight[tp_rank])
                    expert_linear_fc2_weight.data.copy_(linear2_weight[tp_rank])


def set_final_norm_ckpt(message, models, md, args):
    final_norm_weight = message.pop("weight")
    for model in models:
        model.decoder.final_layernorm.weight.data.copy_(final_norm_weight)


def set_output_layer_ckpt(message, models, md, args):
    tp_size, _, _, _ = _get_parallel_size(args)

    orig_output_layer_weight = message.pop("weight")
    full_output_layer_weight = padding_vocab_size(orig_output_layer_weight, md, args)
    output_layer_weight = torch.chunk(full_output_layer_weight, tp_size, dim=0)
    for tp_ep_rank, model in enumerate(models):
        tp_rank = tp_ep_rank % tp_size
        model.output_layer.weight.data.copy_(output_layer_weight[tp_rank])


def set_mtp_ckpt(message, models, md, mtp_layer_id, args):
    tp_size, _, _, _ = _get_parallel_size(args)

    mtp_layers = []
    for tp_ep_rank, model in enumerate(models):
        mtp_layer = model.mtp.layers[mtp_layer_id]
        mtp_layers.append(mtp_layer)

    # get and set transformer weights
    set_attn_ckpt(message, mtp_layers, 0, md, args)
    set_moe_mlp_ckpt(message, mtp_layers, 0, md, args)

    # get and set other weights
    mtp_enorm_weight = message.pop("mtp enorm weight")
    mtp_hnorm_weight = message.pop("mtp hnorm weight")
    mtp_eh_weight = torch.chunk(message.pop("mtp eh weight"), tp_size, dim=0)
    mtp_shared_head_norm_weight = message.pop("mtp shared head norm weight")
    for tp_ep_rank, model in enumerate(models):
        tp_rank = tp_ep_rank % tp_size
        mtp_layer = model.mtp.layers[mtp_layer_id]
        mtp_layer.enorm.weight.data.copy_(mtp_enorm_weight)
        mtp_layer.hnorm.weight.data.copy_(mtp_hnorm_weight)
        mtp_layer.eh_proj.weight.data.copy_(mtp_eh_weight[tp_rank])
        mtp_layer.final_layernorm.weight.data.copy_(mtp_shared_head_norm_weight)


#### load from megatron ckpt
def get_embedding_ckpt(message, models, args):
    tp_size, _, _, _ = _get_parallel_size(args)

    word_embeddings = []
    complete_tp_ranks = []
    for tp_ep_rank, model in enumerate(models):
        tp_rank = tp_ep_rank % tp_size
        if tp_rank in complete_tp_ranks:
            continue
        complete_tp_ranks.append(tp_rank)
        word_embeddings.append(model.embedding.word_embeddings.weight.data)
    message["word embeddings"] = torch.cat(word_embeddings, dim=0)


def get_attn_ckpt(message, models, layer_id, args):
    tp_size, _, _, _ = _get_parallel_size(args)

    # parallel tensor
    q_a_weight = []
    q_b_weight = []
    q_weight = []
    kv_a_weight = []
    kv_b_weight = []
    o_weight = []
    # non-parallel tensor
    q_a_norm_weight = None
    kv_a_norm_weight = None
    input_norm_weight = None
    post_norm_weight = None

    first_k_dense_replace = args.moe_layer_freq.index(1)
    complete_tp_ranks = []
    for tp_ep_rank, model in enumerate(models):
        tp_rank = tp_ep_rank % tp_size
        if tp_rank in complete_tp_ranks:
            continue
        complete_tp_ranks.append(tp_rank)

        if hasattr(model, "decoder"):
            tf_layer = model.decoder.layers[layer_id]
        else:
            tf_layer = model.transformer_layer  # for mtp
        # weight
        if args.q_lora_rank is not None:
            q_a_weight.append(tf_layer.self_attention.linear_q_down_proj.weight.data)
            q_a_norm_weight = tf_layer.self_attention.linear_q_up_proj.layer_norm_weight.data
            q_b_weight.append(tf_layer.self_attention.linear_q_up_proj.weight.data)
        else:
            q_weight.append(tf_layer.self_attention.linear_q_proj.weight.data)

        kv_a_weight.append(tf_layer.self_attention.linear_kv_down_proj.weight.data)
        kv_a_norm_weight = tf_layer.self_attention.linear_kv_up_proj.layer_norm_weight.data
        kv_b_weight.append(tf_layer.self_attention.linear_kv_up_proj.weight.data)
        o_weight.append(tf_layer.self_attention.linear_proj.weight.data)
        input_norm_weight = tf_layer.input_layernorm.weight.data

        if args.total_layer_num >= first_k_dense_replace:
            post_norm_weight = tf_layer.pre_mlp_layernorm.weight.data

    # weight
    if args.q_lora_rank is not None:
        message["q a weight"] = torch.cat(q_a_weight, dim=0)
        message["q a norm weight"] = q_a_norm_weight
        message["q b weight"] = torch.cat(q_b_weight, dim=0)
    else:
        message["q weight"] = torch.cat(q_weight, dim=0)

    message["kv a weight"] = torch.cat(kv_a_weight, dim=0)
    message["kv a norm weight"] = kv_a_norm_weight
    message["kv b weight"] = torch.cat(kv_b_weight, dim=0)
    message["o weight"] = torch.cat(o_weight, dim=1)
    message["input norm weight"] = input_norm_weight
    if args.total_layer_num >= first_k_dense_replace:
        message["post norm weight"] = post_norm_weight


def get_mlp_ckpt(message, models, layer_id, args):
    first_k_dense_replace = args.moe_layer_freq.index(1)
    if args.total_layer_num < first_k_dense_replace:
        get_dense_mlp_ckpt(message, models, layer_id, args)
    else:
        get_moe_mlp_ckpt(message, models, layer_id, args)


def get_dense_mlp_ckpt(message, models, layer_id, args):
    tp_size, _, _, _ = _get_parallel_size(args)

    # non parallel tensor
    post_norm_weight = None
    # parallal tensor
    linear1_weight = []
    linear2_weight = []

    complete_tp_ranks = []
    for tp_ep_rank, model in enumerate(models):
        tp_rank = tp_ep_rank % tp_size
        if tp_rank in complete_tp_ranks:
            continue
        complete_tp_ranks.append(tp_rank)

        if hasattr(model, "decoder"):
            tf_layer = model.decoder.layers[layer_id]
        else:
            tf_layer = model.transformer_layer  # for mtp
        post_norm_weight = tf_layer.mlp.linear_fc1.layer_norm_weight.data
        linear1_weight.append(tf_layer.mlp.linear_fc1.weight.data)
        linear2_weight.append(tf_layer.mlp.linear_fc2.weight.data)

    for tp_rank in range(tp_size):
        linear1_weight[tp_rank] = torch.chunk(linear1_weight[tp_rank], 2, dim=0)

    # weight
    message["post norm weight"] = post_norm_weight
    message["gate weight"] = torch.cat([w[0] for w in linear1_weight], dim=0)
    message["up weight"] = torch.cat([w[1] for w in linear1_weight], dim=0)
    message["down weight"] = torch.cat(linear2_weight, dim=1)


def get_moe_mlp_ckpt(message, models, layer_id, args):
    tp_size, _, ep_size, _ = _get_parallel_size(args)

    assert args.num_experts is not None and args.num_experts % ep_size == 0
    num_local_experts = args.num_experts // ep_size

    for expert_id in range(num_local_experts):
        for ep_rank in range(ep_size):
            global_expert_id = num_local_experts * ep_rank + expert_id

            # parallel tensor
            shared_expert_linear1_weight = []
            shared_expert_linear2_weight = []
            expert_linear1_weight = []
            expert_linear2_weight = []
            # non parallel tensor
            router_weight = None
            router_expert_bias = None

            # local experts
            use_router_expert_bias = False
            for tp_rank in range(tp_size):
                tp_ep_rank = ep_rank * tp_size + tp_rank
                if hasattr(models[tp_ep_rank], "decoder"):
                    tf_layer = models[tp_ep_rank].decoder.layers[layer_id]
                else:
                    tf_layer = models[tp_ep_rank].transformer_layer  # for mtp

                # router
                router = tf_layer.mlp.router
                router_weight = router.weight.data
                if hasattr(router, "expert_bias"):
                    use_router_expert_bias = True
                    router_expert_bias = router.expert_bias.data
                # shared experts
                shared_expert = tf_layer.mlp.shared_experts
                shared_expert_linear1_weight.append(shared_expert.linear_fc1.weight.data)
                shared_expert_linear2_weight.append(shared_expert.linear_fc2.weight.data)

                # routed experts
                if not args.moe_grouped_gemm:
                    expert = tf_layer.mlp.experts.local_experts[expert_id]
                    expert_linear1_weight.append(expert.linear_fc1.weight.data)
                    expert_linear2_weight.append(expert.linear_fc2.weight.data)
                else:  # using TEGroupedMLP
                    expert_linear1_weight.append(
                        getattr(
                            tf_layer.mlp.experts.linear_fc1, f"weight{expert_id}", None
                        ).detach()
                    )
                    expert_linear2_weight.append(
                        getattr(
                            tf_layer.mlp.experts.linear_fc2, f"weight{expert_id}", None
                        ).detach()
                    )

            message["router weight"] = router_weight
            if use_router_expert_bias:
                message["router expert bias"] = router_expert_bias

            for tp_rank in range(tp_size):
                shared_expert_linear1_weight[tp_rank] = torch.chunk(
                    shared_expert_linear1_weight[tp_rank], 2, dim=0
                )
                expert_linear1_weight[tp_rank] = torch.chunk(
                    expert_linear1_weight[tp_rank], 2, dim=0
                )

            message["shared expert gate weight"] = torch.cat(
                [w[0] for w in shared_expert_linear1_weight], dim=0
            )
            message["shared expert up weight"] = torch.cat(
                [w[1] for w in shared_expert_linear1_weight], dim=0
            )
            message["shared expert down weight"] = torch.cat(shared_expert_linear2_weight, dim=1)
            message[f"expert{global_expert_id} gate weight"] = torch.cat(
                [w[0] for w in expert_linear1_weight], dim=0
            )
            message[f"expert{global_expert_id} up weight"] = torch.cat(
                [w[1] for w in expert_linear1_weight], dim=0
            )
            message[f"expert{global_expert_id} down weight"] = torch.cat(
                expert_linear2_weight, dim=1
            )


def get_final_norm_ckpt(message, models, args):
    message["weight"] = models[0].decoder.final_layernorm.weight.data


def get_output_layer_ckpt(message, models, args):
    tp_size, _, _, _ = _get_parallel_size(args)

    output_layer_weight = []
    complete_tp_ranks = []
    for tp_ep_rank, model in enumerate(models):
        tp_rank = tp_ep_rank % tp_size
        if tp_rank in complete_tp_ranks:
            continue
        complete_tp_ranks.append(tp_rank)
        output_layer_weight.append(model.output_layer.weight.data)
    message["weight"] = torch.cat(output_layer_weight, dim=0)


def get_mtp_ckpt(message, models, mtp_layer_id, args):
    tp_size, _, _, _ = _get_parallel_size(args)

    mtp_layers = []
    for tp_ep_rank, model in enumerate(models):
        mtp_layer = model.mtp.layers[mtp_layer_id]
        mtp_layers.append(mtp_layer)

    # get and set transformer weights
    get_attn_ckpt(message, mtp_layers, 0, args)
    get_moe_mlp_ckpt(message, mtp_layers, 0, args)

    mtp_eh_weight = []
    complete_tp_ranks = []
    for tp_ep_rank, model in enumerate(models):
        tp_rank = tp_ep_rank % tp_size
        if tp_rank in complete_tp_ranks:
            continue
        complete_tp_ranks.append(tp_rank)

<<<<<<< HEAD
        mtp_layer = model.mtp.layers[mtp_layer_id]
        mtp_enorm_weight = mtp_layer.enorm.weight.data
        mtp_hnorm_weight = mtp_layer.hnorm.weight.data
        mtp_eh_weight.append(mtp_layer.eh_proj.weight.data)
        mtp_norm_weight = mtp_layer.final_layernorm.weight.data

=======
        mtp_word_embedding_weight.append(model.mtp_embedding.word_embeddings.weight.data)
        mtp_layer = model.mtp_predictor.mtp_modules[mtp_layer_id]
        mtp_enorm_weight = mtp_layer.norm1.weight.data
        mtp_hnorm_weight = mtp_layer.norm2.weight.data
        mtp_eh_weight = mtp_layer.linear_proj.weight.data
        mtp_norm_weight = mtp_layer.final_norm.weight.data
        mtp_output_layer_weight.append(model.output_layer.weight.data)

    message["mtp word embeddings weight"] = torch.cat(mtp_word_embedding_weight, dim=0)
>>>>>>> 5bfb7681
    message["mtp enorm weight"] = mtp_enorm_weight
    message["mtp hnorm weight"] = mtp_hnorm_weight
    message["mtp eh weight"] = torch.cat(mtp_eh_weight, dim=0)
    message["mtp shared head norm weight"] = mtp_norm_weight


#### set to huggingface ckpt
def set_hf_attn_ckpt(message, model, layer_id, md, args):
    if args.q_lora_rank is not None:
        q_a_weight = message.pop("q a weight")
        q_a_norm_weight = message.pop("q a norm weight")
        q_b_weight = message.pop("q b weight")
    else:
        q_weight = message.pop("q weight")
    kv_a_weight = message.pop("kv a weight")
    kv_a_norm_weight = message.pop("kv a norm weight")
    kv_b_weight = message.pop("kv b weight")
    o_weight = message.pop("o weight")
    input_norm_weight = message.pop("input norm weight")
    first_k_dense_replace = args.moe_layer_freq.index(1)
    if args.total_layer_num >= first_k_dense_replace:
        post_norm_weight = message.pop("post norm weight")

    tf_layer = model.model.layers[layer_id]
    if args.q_lora_rank is not None:
        tf_layer.self_attn.q_a_proj.weight.data.copy_(q_a_weight)
        tf_layer.self_attn.q_a_layernorm.weight.data.copy_(q_a_norm_weight)
        tf_layer.self_attn.q_b_proj.weight.data.copy_(q_b_weight)
    else:
        tf_layer.self_attn.q_proj.weight.data.copy_(q_weight)
    tf_layer.self_attn.kv_a_proj_with_mqa.weight.data.copy_(kv_a_weight)
    tf_layer.self_attn.kv_a_layernorm.weight.data.copy_(kv_a_norm_weight)
    tf_layer.self_attn.kv_b_proj.weight.data.copy_(kv_b_weight)
    tf_layer.self_attn.o_proj.weight.data.copy_(o_weight)
    tf_layer.input_layernorm.weight.data.copy_(input_norm_weight)
    first_k_dense_replace = args.moe_layer_freq.index(1)
    if args.total_layer_num >= first_k_dense_replace:
        tf_layer.post_attention_layernorm.weight.data.copy_(post_norm_weight)


def set_hf_mlp_ckpt(message, model, layer_id, md, args):
    first_k_dense_replace = args.moe_layer_freq.index(1)
    if args.total_layer_num < first_k_dense_replace:
        set_hf_dense_mlp_ckpt(message, model, layer_id, md, args)
    else:
        set_hf_moe_mlp_ckpt(message, model, layer_id, md, args)


def set_hf_dense_mlp_ckpt(message, model, layer_id, md, args):
    post_norm_weight = message.pop("post norm weight")
    gate_weight = message.pop("gate weight")
    up_weight = message.pop("up weight")
    down_weight = message.pop("down weight")

    tf_layer = model.model.layers[layer_id]
    tf_layer.post_attention_layernorm.weight.data.copy_(post_norm_weight)
    tf_layer.mlp.gate_proj.weight.data.copy_(gate_weight)
    tf_layer.mlp.up_proj.weight.data.copy_(up_weight)
    tf_layer.mlp.down_proj.weight.data.copy_(down_weight)


def set_hf_moe_mlp_ckpt(message, model, layer_id, md, args):
    tf_layer = model.model.layers[layer_id]

    router_weight = message.pop("router weight")
    use_router_expert_bias = False
    if "router expert bias" in message.keys():
        use_router_expert_bias = True
        router_expert_bias = message.pop("router expert bias")
    shared_expert_gate_weight = message.pop("shared expert gate weight")
    shared_expert_up_weight = message.pop("shared expert up weight")
    shared_expert_down_weight = message.pop("shared expert down weight")

    tf_layer.mlp.gate.weight.data.copy_(router_weight)
    if use_router_expert_bias:
        tf_layer.mlp.gate.e_score_correction_bias.data.copy_(router_expert_bias)
    tf_layer.mlp.shared_experts.gate_proj.weight.data.copy_(shared_expert_gate_weight)
    tf_layer.mlp.shared_experts.up_proj.weight.data.copy_(shared_expert_up_weight)
    tf_layer.mlp.shared_experts.down_proj.weight.data.copy_(shared_expert_down_weight)

    for global_expert_id in range(args.num_experts):
        expert_gate_weight = message.pop(f"expert{global_expert_id} gate weight")
        expert_up_weight = message.pop(f"expert{global_expert_id} up weight")
        expert_down_weight = message.pop(f"expert{global_expert_id} down weight")
        tf_layer.mlp.experts[global_expert_id].gate_proj.weight.data.copy_(expert_gate_weight)
        tf_layer.mlp.experts[global_expert_id].up_proj.weight.data.copy_(expert_up_weight)
        tf_layer.mlp.experts[global_expert_id].down_proj.weight.data.copy_(expert_down_weight)


def set_hf_mtp_ckpt(message, model, mtp_layer_id, md, args):
    layer_id = args.num_layers + mtp_layer_id
    set_hf_attn_ckpt(message, model, layer_id, md, args)
    set_hf_mlp_ckpt(message, model, layer_id, md, args)

<<<<<<< HEAD
=======
    mtp_word_embedding_weight = message.pop("mtp word embeddings weight")
    print("Warning: saver_transformers will change embedding to be no-padded .")
    full_word_embed = padding_vocab_size(mtp_word_embedding_weight, md, args)[: args.vocab_size, :]
>>>>>>> 5bfb7681
    mtp_enorm_weight = message.pop("mtp enorm weight")
    mtp_hnorm_weight = message.pop("mtp hnorm weight")
    mtp_eh_weight = message.pop("mtp eh weight")
    mtp_norm_weight = message.pop("mtp shared head norm weight")

    tf_layer = model.model.layers[layer_id]
    tf_layer.enorm.weight.data.copy_(mtp_enorm_weight)
    tf_layer.hnorm.weight.data.copy_(mtp_hnorm_weight)
    tf_layer.eh_proj.weight.data.copy_(mtp_eh_weight)
    tf_layer.shared_head.norm.weight.data.copy_(mtp_norm_weight)<|MERGE_RESOLUTION|>--- conflicted
+++ resolved
@@ -542,24 +542,12 @@
             continue
         complete_tp_ranks.append(tp_rank)
 
-<<<<<<< HEAD
         mtp_layer = model.mtp.layers[mtp_layer_id]
         mtp_enorm_weight = mtp_layer.enorm.weight.data
         mtp_hnorm_weight = mtp_layer.hnorm.weight.data
         mtp_eh_weight.append(mtp_layer.eh_proj.weight.data)
         mtp_norm_weight = mtp_layer.final_layernorm.weight.data
 
-=======
-        mtp_word_embedding_weight.append(model.mtp_embedding.word_embeddings.weight.data)
-        mtp_layer = model.mtp_predictor.mtp_modules[mtp_layer_id]
-        mtp_enorm_weight = mtp_layer.norm1.weight.data
-        mtp_hnorm_weight = mtp_layer.norm2.weight.data
-        mtp_eh_weight = mtp_layer.linear_proj.weight.data
-        mtp_norm_weight = mtp_layer.final_norm.weight.data
-        mtp_output_layer_weight.append(model.output_layer.weight.data)
-
-    message["mtp word embeddings weight"] = torch.cat(mtp_word_embedding_weight, dim=0)
->>>>>>> 5bfb7681
     message["mtp enorm weight"] = mtp_enorm_weight
     message["mtp hnorm weight"] = mtp_hnorm_weight
     message["mtp eh weight"] = torch.cat(mtp_eh_weight, dim=0)
@@ -654,12 +642,6 @@
     set_hf_attn_ckpt(message, model, layer_id, md, args)
     set_hf_mlp_ckpt(message, model, layer_id, md, args)
 
-<<<<<<< HEAD
-=======
-    mtp_word_embedding_weight = message.pop("mtp word embeddings weight")
-    print("Warning: saver_transformers will change embedding to be no-padded .")
-    full_word_embed = padding_vocab_size(mtp_word_embedding_weight, md, args)[: args.vocab_size, :]
->>>>>>> 5bfb7681
     mtp_enorm_weight = message.pop("mtp enorm weight")
     mtp_hnorm_weight = message.pop("mtp hnorm weight")
     mtp_eh_weight = message.pop("mtp eh weight")
