import os
import sys
import types
import importlib

from utils import print_memory_usage


def add_arguments(parser):
    group = parser.add_argument_group(title='Transformers loader')

    group.add_argument('--true-vocab-size', type=int, default=None,
                       help='original size of vocab, if specified will trim padding from embedding table.')
    group.add_argument('--megatron-path', type=str, default=None,
                       help='Base directory of megatron repository')
    group.add_argument('--position-embedding-type',
                       type=str,
                       default='learned_absolute',
                       choices=['learned_absolute', 'rope'],
                       help='Position embedding type.')


def _load_checkpoint(queue, args):

    """
    prepare import module
    """

    try:
        import transformers
        major, minor, _ = map(int, transformers.__version__.split('.'))
        assert major >= 4 and minor >= 36
    except:
        raise ImportError("transformers version >= 4.36.0 ")

    # Search in directory above this.
    root_path = os.path.abspath(
        os.path.join(os.path.dirname(__file__),
                     os.path.pardir,
                     os.path.pardir))
<<<<<<< HEAD
    sys.path.append(os.path.join(root_path, "third_party/Megatron-LM"))
    sys.path.append(root_path)
=======
    sys.path.insert(0, root_path)
    sys.path.insert(0, os.path.join(root_path, "third_party/Megatron-LM"))
>>>>>>> c0666806

    if args.megatron_path is not None:
        sys.path.insert(0, args.megatron_path)

    try:
        from megatron.training.arguments import parse_args, validate_args
    except ModuleNotFoundError:
        print("Unable to import Megatron, please specify the path to Megatron using --megatron-path. Exiting.")
        queue.put("exit")
        exit(1)

    try:
        args_plugin = importlib.import_module(args.model_type + ".args")
        ckpt_plugin = importlib.import_module(args.model_type + ".ckpt")
        model_plugin = importlib.import_module(args.model_type + ".model")
    except ModuleNotFoundError:
        raise ModuleNotFoundError("Please check model_type, args.py, ckpt.py or model.py")

    def queue_put(name, msg):
        print(f"sending {name}")
        msg["name"] = name
        queue.put(msg)

    """
    prepare megatron arguments (margs)
    """

    # We want all arguments to come from us.
    sys.argv = [
        'script.py',
        '--no-masked-softmax-fusion',
        '--no-bias-gelu-fusion',
        '--no-bias-dropout-fusion',
        '--no-async-tensor-model-parallel-allreduce',
        '--use-cpu-initialization',
        '--micro-batch-size', '1',
        '--no-load-optim',
        '--no-load-rng',
        '--no-save-optim',
        '--no-save-rng',
        '--no-initialization',
        '--mock-data', # To pass the "blend data checks" in arguments.py
        '--use-mcore-models',
        '--transformer-impl', 'transformer_engine',
        '--load', args.load_dir,
        '--exit-on-missing-checkpoint',
        '--use-mp-args-from-checkpoint-args',
        '--no-one-logger',
    ]

    margs = parse_args()
    args_plugin.load_args_hf2mg(margs)

    print("*"*20 + "validate loader arguments" + "*"*20)
    margs = validate_args(margs)
    margs.world_size = margs.tensor_model_parallel_size * margs.pipeline_model_parallel_size * margs.expert_model_parallel_size

    def check_for_arg(arg_name, default=None):
        if getattr(margs, arg_name, None) is None:
            if default is not None:
                setattr(margs, arg_name, default)
            else:
                print(f"Checkpoint does not specify the argument {arg_name}. Exiting.")
                print(f"Arguments: {margs}")
                queue.put("exit")
                exit(1)

    check_for_arg('tensor_model_parallel_size')
    check_for_arg('pipeline_model_parallel_size')
    check_for_arg('expert_model_parallel_size')
    check_for_arg('num_layers')
    check_for_arg('hidden_size')
    check_for_arg('seq_length')
    check_for_arg('num_attention_heads')
    check_for_arg('max_position_embeddings')
    check_for_arg('position_embedding_type')
    check_for_arg('tokenizer_type')
    check_for_arg('iteration')
    check_for_arg('bert_binary_head')
    check_for_arg('params_dtype')
    check_for_arg('swiglu', False)
    check_for_arg('disable_bias_linear', not getattr(margs, "add_bias_linear", False))
    check_for_arg('add_qkv_bias', getattr(margs, "add_bias_linear_qkv", False))

    """
    use megatron args build object and init env
    """

    # Metadata.
    md = types.SimpleNamespace()
    md.model_type = args.model_type
    md.num_layers = margs.num_layers
    md.hidden_size = margs.hidden_size
    md.seq_length = margs.seq_length
    md.num_attention_heads = margs.num_attention_heads
    md.max_position_embeddings = margs.max_position_embeddings
    md.tokenizer_type = margs.tokenizer_type
    md.iteration = margs.iteration
    md.params_dtype = margs.params_dtype
    md.output_layer = margs.untie_embeddings_and_output_weights
    md.position_embedding_type = margs.position_embedding_type
    md.add_bias_linear = margs.add_bias_linear
    md.add_qkv_bias = margs.add_qkv_bias
    md.norm_has_bias = margs.norm_has_bias
    md.swiglu = margs.swiglu
    md.previous_num_experts = margs.num_experts
    md.previous_tensor_parallel_size = margs.tensor_model_parallel_size
    md.previous_pipeline_parallel_size = margs.pipeline_model_parallel_size
    md.previous_decoder_first_pipeline_num_layers = margs.decoder_first_pipeline_num_layers
    md.previous_expert_parallel_size = margs.expert_model_parallel_size
    md.previous_virtual_pipeline_parallel_size = margs.virtual_pipeline_model_parallel_size
    md.true_vocab_size = args.true_vocab_size
    md.make_vocab_size_divisible_by = margs.make_vocab_size_divisible_by
    md.checkpoint_args = margs
    md.consumed_train_samples = margs.consumed_train_samples
    md.consumed_valid_samples = margs.consumed_valid_samples
    queue.put(md)

    # get transformers model
    hf_model = model_plugin.get_hf_model(margs.params_dtype, margs.load)
    print_memory_usage("loader", 0, 0)

    """
    start sending ckpt
    """

    # Send embeddings.
    message = dict()
    message["word embeddings"]= hf_model.model.embed_tokens.weight
    queue_put("embeddings", message)

    # Send transformer layers
    for layer_id in range(margs.num_layers):
        message = dict()

        ckpt_plugin.get_hf_attn_ckpt(message, hf_model, layer_id, margs)
        ckpt_plugin.get_hf_mlp_ckpt(message, hf_model, layer_id, margs)

        queue_put(f"transformer layer {layer_id}", message)

    # Send final norm from tp_rank 0.
    message = {"weight": hf_model.model.norm.weight.data}
    if md.norm_has_bias:
        message["bias"] = hf_model.model.norm.bias.data
    queue_put("final norm", message)

    if md.output_layer:
        message = {"weight": hf_model.lm_head.weight.data}
        queue_put("output layer", message)

    message = dict()
    if margs.mtp_num_layers:
        for mtp_layer_id in range(margs.mtp_num_layers):
            message = dict()
            ckpt_plugin.get_hf_mtp_ckpt(message, hf_model, mtp_layer_id, margs)
            queue_put(f"mtp module {mtp_layer_id}", message)

    queue.put("done")


def load_checkpoint(queue, args):
    try:
        _load_checkpoint(queue, args)
    except:
        queue.put("exit")
        raise<|MERGE_RESOLUTION|>--- conflicted
+++ resolved
@@ -38,13 +38,8 @@
         os.path.join(os.path.dirname(__file__),
                      os.path.pardir,
                      os.path.pardir))
-<<<<<<< HEAD
-    sys.path.append(os.path.join(root_path, "third_party/Megatron-LM"))
-    sys.path.append(root_path)
-=======
     sys.path.insert(0, root_path)
     sys.path.insert(0, os.path.join(root_path, "third_party/Megatron-LM"))
->>>>>>> c0666806
 
     if args.megatron_path is not None:
         sys.path.insert(0, args.megatron_path)
