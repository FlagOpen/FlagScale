import argparse
import logging
import os
import shutil
import sys
import tempfile

import yaml

from encryption_utils import decrypt_file
from file_utils import copy, create_symlinks, delete_file
from git.repo import Repo
from logger_utils import get_unpatch_logger
from patch import normalize_backend

DELETED_FILE_NAME = "deleted_files.txt"
FLAGSCALE_BACKEND = "FlagScale"
logger = get_unpatch_logger()


def unpatch(
    main_path,
    src,
    dst,
    submodule_name,
    mode="symlink",
    force=False,
    backend_commit={},
    fs_extension=True,
):
    """Unpatch the backend with symlinks."""
    if submodule_name != FLAGSCALE_BACKEND:
        logger.info(f"Unpatching backend {submodule_name}...")
        submodule_commit = None
        if backend_commit and backend_commit[submodule_name] is not None:
            submodule_commit = backend_commit[submodule_name]
        init_submodule(main_path, dst, submodule_name, force=force, commit=submodule_commit)
        if fs_extension:
            assert mode in ["symlink", "copy"]
            if mode == "copy":
                copy(src, dst)
            elif mode == "symlink":
                create_symlinks(src, dst)
            deleted_files_path = os.path.join(src, DELETED_FILE_NAME)
            if os.path.lexists(deleted_files_path):
                delete_file(deleted_files_path, dst)
        else:
            logger.info(
                f"FlagScale extension for {submodule_name} is disabled, skipping unpatching..."
            )


def init_submodule(main_path, dst, submodule_name, force=False, commit=None):
    if os.path.lexists(dst) and len(os.listdir(dst)) > 0 and not force:
        logger.info(f"Skipping {submodule_name} initialization, as it already lexists.")
        return
    logger.info(f"Initializing submodule {submodule_name}...")
    logger.warning(
        "When you perform unpatch, the specified submodule will be fully restored to its initial state, regardless of any modifications you may have made within the submodule."
    )
    repo = Repo(main_path)
    submodule_name = "third_party" + "/" + submodule_name
    submodule = repo.submodule(submodule_name)
    try:
        git_modules_path = os.path.join(main_path, ".git", "modules", submodule_name)
        if os.path.exists(git_modules_path):
            shutil.rmtree(git_modules_path)
        submodule_worktree_path = os.path.join(main_path, submodule_name)
        if os.path.exists(submodule_worktree_path):
            shutil.rmtree(submodule_worktree_path)
        submodule.update(init=True, force=force)
        if commit:
            sub_repo = submodule.module()
            sub_repo.git.reset('--hard', commit)
            logger.info(f"Reset {submodule_name} to commit {commit}.")
    except:
        logger.info("Retrying to initialize submodule...")
        git_modules_path = os.path.join(main_path, ".git", "modules", submodule_name)
        if os.path.exists(git_modules_path):
            shutil.rmtree(git_modules_path)
        submodule_worktree_path = os.path.join(main_path, submodule_name)
        if os.path.exists(submodule_worktree_path):
            shutil.rmtree(submodule_worktree_path)
        submodule.update(init=True, force=force)
        if commit:
            sub_repo = submodule.module()
            sub_repo.git.reset('--hard', commit)
            logger.info(f"Reset {submodule_name} to commit {commit}.")
    logger.info(f"Initialized {submodule_name} submodule.")


def commit_to_checkout(main_path, device_type=None, tasks=None, backends=None, commit=None):
    if commit:
        return commit

    newest_flagscale_commit = None
    main_repo = Repo(main_path)
    if device_type and tasks:
        # Check if device_type is in the format xxx_yyy
        if device_type.count("_") != 1 or len(device_type.split("_")) != 2:
            raise ValueError("Invalid format. Device type must be in the format xxx_yyy.")

        assert backends
        history_yaml = os.path.join(main_path, "hardware", "patch_history.yaml")
        if not os.path.exists(history_yaml):
            logger.warning(
                f"Yaml {history_yaml} does not exist. Please check the hardware/patch_history.yaml."
            )
            logger.warning("Try to use the current commit to unpatch.")
            return main_repo.head.commit.hexsha

        # Backend key
        backends_key = "+".join(sorted(backends))
        # Newest flagscale commit to checkout and unpatch
        newest_flagscale_commit = None
        # Find newest flagscale commit
        with open(history_yaml, 'r') as f:
            history = yaml.safe_load(f)
            if device_type not in history:
                raise ValueError(f"Device type {device_type} not found in {history_yaml}.")

            # Find the newest flagscale commit in the history
            for task in tasks:
                if task not in history[device_type]:
                    continue
                if backends_key not in history[device_type][task]:
                    continue
                if (
                    not isinstance(history[device_type][task][backends_key], list)
                    or not history[device_type][task][backends_key]
                ):
                    continue
                newest_flagscale_commit = history[device_type][task][backends_key][-1]
                try:
                    main_repo.commit(newest_flagscale_commit)
                    break
                except ValueError:
                    raise ValueError(
                        f"The commit ID {newest_flagscale_commit} does not exist in the FlagScale. Please check the {history_yaml}"
                    )
                    newest_flagscale_commit = None
        assert (
            newest_flagscale_commit is not None
        ), f"FlagScale Commit for device type {device_type}, task {task} is not found. Please check the {history_yaml}."
    return newest_flagscale_commit


def apply_hardware_patch(
    device_type, backends, commit, main_path, need_init_submodule, key_path=None
):
    build_path = os.path.join(main_path, "build", device_type)
    final_path = os.path.join(build_path, os.path.basename(main_path))

    try:
        # Remove existing build directory if present.
        if os.path.exists(build_path):
            logger.info(f"Removing existing build path: {build_path}")
            shutil.rmtree(build_path)

        temp_path = tempfile.mkdtemp()
        logger.info(f"Step 1: Copying {main_path} to temp path {temp_path}")
        shutil.copytree(main_path, temp_path, dirs_exist_ok=True)

        repo = Repo(temp_path)
        # Stash firstly to prevent checkout failed
        repo.git.stash("push", "--include-untracked")
        logger.info(f"Step 2: Checking out {commit} in temp path {temp_path}")
        repo.git.checkout(commit)

        # Check device path
        device_path = os.path.join(temp_path, "hardware", device_type)
        if not os.path.exists(device_path):
            raise ValueError(f"{device_path} is not found.")

        # Check backend path and patch file path
        all_base_commit_id = set()
        patch_files = []
        patch_backends = []
        backends_commit = {}
        for backend in backends:
            backend_path = os.path.join(device_path, backend)
            if not os.path.exists(backend_path):
                raise ValueError(f"{backend_path} is not found.")

            error = f"Patch files in {backend_path} must be a file with a .patch suffix and a file with a .yaml suffix."
            if len(os.listdir(backend_path)) != 2:
                raise ValueError(error)
            patch_file = None
            base_commit_id = None
            for file in os.listdir(backend_path):
                if file.endswith(".patch") or file.endswith(".patch.encrypted"):
                    patch_file = os.path.join(backend_path, file)
                    yaml_file = os.path.join(backend_path, "diff.yaml")
                    with open(yaml_file, "r") as f:
                        info = yaml.safe_load(f)
                        base_commit_id = info["commit"]
                        if "backends_commit" in info and backend in info["backends_commit"]:
                            backends_commit[backend] = info["backends_commit"][backend]
                        assert base_commit_id
                    try:
                        repo.commit(base_commit_id)
                    except ValueError:
                        raise ValueError(
                            f"The commit ID {base_commit_id} does not exist in the FlagScale."
                        )
            assert patch_file
            assert base_commit_id
            all_base_commit_id.add(base_commit_id)
            patch_files.append(patch_file)
            patch_backends.append(backend)
        all_base_commit_id = list(all_base_commit_id)

        # Sort the commit by appearance order
        position = {}
        rev_list = repo.git.rev_list('--topo-order', 'HEAD').splitlines()
        for idx, commit in enumerate(rev_list):
            if commit in all_base_commit_id:
                position[commit] = idx

        # Check if all commits were found
        missing = set(all_base_commit_id) - set(position.keys())
        if missing:
            raise ValueError(f"The following commits were not found in rev-list: {missing}")

        sorted_commits = sorted(all_base_commit_id, key=lambda x: position[x])
        # Get the neweset base_commit_id
        base_commit_id = sorted_commits[-1]
        logger.info(f"Step 3: Finding the newset base commit {base_commit_id} to checkout.")

        temp_unpatch_path = tempfile.mkdtemp()
        logger.info(f"Step 4: Copying {temp_path} to temp unpatch path {temp_unpatch_path}")
        shutil.copytree(temp_path, temp_unpatch_path, dirs_exist_ok=True)
        repo = Repo(temp_unpatch_path)
        repo.git.checkout(base_commit_id)

        logger.info(f"Step 5: Applying patch:")
        for idx, patch_file in enumerate(patch_files):
            # Check if the patch file is encrypted
            new_patch_file = patch_file
            if patch_file.endswith(".encrypted"):
                if key_path is not None:
                    private_key_path = os.path.join(key_path, "private_key.pem")
                    new_patch_file = decrypt_file(patch_file, private_key_path)
                else:
                    raise ValueError(
                        f"Patch file {patch_file} is encrypted, but no key path provided."
                    )
            backend = patch_backends[idx]
            if backend != FLAGSCALE_BACKEND:
                # init submodule
                if need_init_submodule:
                    logger.info(
                        f"    Initializing submodule {backend} in temp unpatch path {temp_unpatch_path}..."
                    )
                    dst = os.path.join(temp_unpatch_path, "third_party", backend)
                    src = os.path.join(temp_unpatch_path, "flagscale", "backends", backend)
                    # Initialize the submodule

                    submodule_commit = None
                    if backends_commit and backend in backends_commit:
                        submodule_commit = backends_commit[backend]
                    init_submodule(
                        temp_unpatch_path, dst, backend, force=True, commit=submodule_commit
                    )
            submodule_path = (
                os.path.join(temp_unpatch_path, "third_party", backend)
                if backend != FLAGSCALE_BACKEND
                else temp_unpatch_path
            )
<<<<<<< HEAD
=======

>>>>>>> bb209e4a
            repo = Repo(submodule_path)
            repo.git.apply("--whitespace", "fix", new_patch_file)
            logger.info(f"    Patch {new_patch_file} has been applied.")

        logger.info(f"Step 6: Moving patched temp path {temp_unpatch_path} to {final_path}")
        os.makedirs(build_path, exist_ok=True)
        shutil.move(temp_unpatch_path, final_path)
        logger.info(f"Unpatch Ended.")

    except Exception as e:
        logger.error(f"Exception occurred: {e}", exc_info=True)

        # Clean up temp directory
        if "temp_path" in locals() and os.path.exists(temp_path):
            logger.info(f"Cleaning up temp path: {temp_path}")
            shutil.rmtree(temp_path, ignore_errors=True)

        # Clean up temp directory
        if "temp_unpatch_path" in locals() and os.path.exists(temp_unpatch_path):
            logger.info(f"Cleaning up temp path: {temp_unpatch_path}")
            shutil.rmtree(temp_unpatch_path, ignore_errors=True)

        # Clean up build directory
        if os.path.exists(build_path):
            logger.info(f"Cleaning up build path: {build_path}")
            shutil.rmtree(build_path, ignore_errors=True)

        raise ValueError("Error occurred during unpatching.")
    return final_path


def validate_unpatch_args(device_type, tasks, commit, main_path):
    main_repo = Repo(main_path)
    if commit:
        # Check if the commit exists in the FlagScale
        try:
            main_repo.commit(commit)
        except ValueError:
            raise ValueError(f"Commit {commit} does not exist in the FlagScale.")
    if device_type:
        if (
            device_type.count("_") != 1
            or len(device_type.split("_")) != 2
            or not device_type.split("_")[0][0].isupper()
        ):
            raise ValueError("Device type is not invalid!")

    if device_type or tasks:
        assert device_type and tasks, "The args device_type, task must not be None."


def backend_commit_mapping(backends, backends_commit):
    backend_commit = {}
    for idx, backend in enumerate(backends):
        if backend == FLAGSCALE_BACKEND:
            assert backends_commit == [None], "FlagScale backend commit must be None."
        else:
            if idx >= len(backends_commit):
                backend_commit[backend] = None
            else:
                backend_commit[backend] = backends_commit[idx]

    return backend_commit


if __name__ == "__main__":
    parser = argparse.ArgumentParser(description="Patch or unpatch backend with symlinks.")
    parser.add_argument(
        "--backend",
        nargs="+",
        type=normalize_backend,
        default=["Megatron-LM"],
        help="Backend to unpatch (default: Megatron-LM)",
    )

    parser.add_argument(
        "--mode",
        choices=["symlink", "copy"],
        default="symlink",
        help="Mode to unpatch (default: symlink)",
    )
    parser.add_argument(
        "--device-type", type=str, default=None, help="Device type. Default is None."
    )
    parser.add_argument(
        "--task",
        nargs="+",
        default=None,
        choices=["train", "inference", "post_train"],
        help="Task. Default is None",
    )
    parser.add_argument(
        "--commit", type=str, default=None, help="Unpatch based on this commit. Default is None."
    )
    parser.add_argument(
        '--no-force', dest='force', action='store_false', help='Do not force update the backend.'
    )
    parser.add_argument(
        "--no-init-submodule",
        action="store_false",
        dest="init_submodule",
        help="Do not initialize and update submodules. Default is True.",
    )
    parser.add_argument(
        "--key-path",
        type=str,
        default=None,
        help="The path for storing public and private keys. Be careful not to upload to the Git repository.",
    )
    parser.add_argument(
        "--no-fs-extension",
        action="store_false",
        dest="fs_extension",
        help="Disable fs extension. Default is True.",
    )
    parser.add_argument(
        "--backend-commit", nargs="+", default=[None], help="The backend commit to checkout."
    )

    args = parser.parse_args()
    backends = args.backend
    device_type = args.device_type
    tasks = args.task
    commit = args.commit
    key_path = args.key_path
    backends_commit = args.backend_commit
    fs_extension = args.fs_extension

    if not isinstance(backends, list):
        backends = [backends]

    if not isinstance(backends_commit, list):
        backends_commit = [backends_commit]

    if tasks is not None and not isinstance(tasks, list):
        tasks = [tasks]

    # FlagScale/tools/patch
    script_dir = os.path.dirname(os.path.realpath(__file__))
    # FlagScale/tools
    script_dir = os.path.dirname(script_dir)
    # FlagScale
    main_path = os.path.dirname(script_dir)

    validate_unpatch_args(device_type, tasks, commit, main_path)
    backend_commit = backend_commit_mapping(backends, backends_commit)

    if FLAGSCALE_BACKEND in backends:
        assert (
            device_type is not None
        ), "FlagScale unpatch only can be applied with hardware unpatch."

    # Check patch exist
    commit = commit_to_checkout(main_path, device_type, tasks, backends, commit)
    if commit is not None:
        # Checkout to the commit and apply the patch to build FlagScale
        apply_hardware_patch(
            device_type, backends, commit, main_path, args.init_submodule, key_path=key_path
        )

    else:
        for backend in backends:
            dst = os.path.join(main_path, "third_party", backend)
            src = os.path.join(main_path, "flagscale", "backends", backend)
            unpatch(
                main_path,
                src,
                dst,
                backend,
                mode=args.mode,
                force=args.force,
                backend_commit=backend_commit,
                fs_extension=fs_extension,
            )<|MERGE_RESOLUTION|>--- conflicted
+++ resolved
@@ -267,10 +267,7 @@
                 if backend != FLAGSCALE_BACKEND
                 else temp_unpatch_path
             )
-<<<<<<< HEAD
-=======
-
->>>>>>> bb209e4a
+
             repo = Repo(submodule_path)
             repo.git.apply("--whitespace", "fix", new_patch_file)
             logger.info(f"    Patch {new_patch_file} has been applied.")
