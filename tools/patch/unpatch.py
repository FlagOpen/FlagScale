import argparse
import logging
import os
import shutil
import sys
import tempfile

import yaml

from encryption_utils import decrypt_file
from file_utils import copy, create_symlinks, delete_file
from git.repo import Repo
from logger_utils import get_unpatch_logger
from patch import normalize_backend

DELETED_FILE_NAME = "deleted_files.txt"
FLAGSCALE_BACKEND = "FlagScale"
logger = get_unpatch_logger()


def unpatch(main_path, src, dst, submodule_name, mode="symlink", force=False, backend_commit={}, fs_extension=True):
    """Unpatch the backend with symlinks."""
    if submodule_name != FLAGSCALE_BACKEND:
        logger.info(f"Unpatching backend {submodule_name}...")
        submodule_commit = None
        if backend_commit and backend_commit[submodule_name] is not None:
            submodule_commit = backend_commit[submodule_name]
        init_submodule(main_path, dst, submodule_name, force=force, commit=submodule_commit)
        if fs_extension:
            assert mode in ["symlink", "copy"]
            if mode == "copy":
                copy(src, dst)
            elif mode == "symlink":
                create_symlinks(src, dst)
            deleted_files_path = os.path.join(src, DELETED_FILE_NAME)
            if os.path.lexists(deleted_files_path):
                delete_file(deleted_files_path, dst)
        else:
            logger.info(f"FlagScale extension for {submodule_name} is disabled, skipping unpatching...")


def init_submodule(main_path, dst, submodule_name, force=False, commit=None):
    if os.path.lexists(dst) and len(os.listdir(dst)) > 0 and not force:
        logger.info(f"Skipping {submodule_name} initialization, as it already lexists.")
        return
    logger.info(f"Initializing submodule {submodule_name}...")
    logger.warning(
        "When you perform unpatch, the specified submodule will be fully restored to its initial state, regardless of any modifications you may have made within the submodule."
    )
    repo = Repo(main_path)
    submodule_name = "third_party" + "/" + submodule_name
    submodule = repo.submodule(submodule_name)
    try:
        git_modules_path = os.path.join(main_path, ".git", "modules", submodule_name)
        if os.path.exists(git_modules_path):
            shutil.rmtree(git_modules_path)
        submodule_worktree_path = os.path.join(main_path, submodule_name)
        if os.path.exists(submodule_worktree_path):
            shutil.rmtree(submodule_worktree_path)
        submodule.update(init=True, force=force)
        if commit:
            sub_repo = submodule.module()
            sub_repo.git.reset('--hard', commit)
            logger.info(f"Reset {submodule_name} to commit {commit}.")
    except:
        logger.info("Retrying to initialize submodule...")
        git_modules_path = os.path.join(main_path, ".git", "modules", submodule_name)
        if os.path.exists(git_modules_path):
            shutil.rmtree(git_modules_path)
        submodule_worktree_path = os.path.join(main_path, submodule_name)
        if os.path.exists(submodule_worktree_path):
            shutil.rmtree(submodule_worktree_path)
        submodule.update(init=True, force=force)
        if commit:
            sub_repo = submodule.module()
            sub_repo.git.reset('--hard', commit)
            logger.info(f"Reset {submodule_name} to commit {commit}.")
    logger.info(f"Initialized {submodule_name} submodule.")


def commit_to_checkout(main_path, device_type=None, tasks=None, backends=None, commit=None):
    if commit:
        return commit

    newest_flagscale_commit = None
    main_repo = Repo(main_path)
    if device_type and tasks:
        # Check if device_type is in the format xxx_yyy
        if device_type.count("_") != 1 or len(device_type.split("_")) != 2:
            raise ValueError("Invalid format. Device type must be in the format xxx_yyy.")

        assert backends
        history_yaml = os.path.join(main_path, "hardware", "patch_history.yaml")
        if not os.path.exists(history_yaml):
            logger.warning(
                f"Yaml {history_yaml} does not exist. Please check the hardware/patch_history.yaml."
            )
            logger.warning("Try to use the current commit to unpatch.")
            return main_repo.head.commit.hexsha

        # Backend key
        backends_key = "+".join(sorted(backends))
        # Newest flagscale commit to checkout and unpatch
        newest_flagscale_commit = None
        # Find newest flagscale commit
        with open(history_yaml, 'r') as f:
            history = yaml.safe_load(f)
            if device_type not in history:
                raise ValueError(f"Device type {device_type} not found in {history_yaml}.")

            # Find the newest flagscale commit in the history
            for task in tasks:
                if task not in history[device_type]:
                    continue
                if backends_key not in history[device_type][task]:
                    continue
                if (
                    not isinstance(history[device_type][task][backends_key], list)
                    or not history[device_type][task][backends_key]
                ):
                    continue
                newest_flagscale_commit = history[device_type][task][backends_key][-1]
                try:
                    main_repo.commit(newest_flagscale_commit)
                    break
                except ValueError:
                    raise ValueError(
                        f"The commit ID {newest_flagscale_commit} does not exist in the FlagScale. Please check the {history_yaml}"
                    )
                    newest_flagscale_commit = None
        assert (
            newest_flagscale_commit is not None
        ), f"FlagScale Commit for device type {device_type}, task {task} is not found. Please check the {history_yaml}."
    return newest_flagscale_commit


def apply_hardware_patch(
    device_type, backends, commit, main_path, need_init_submodule, key_path=None
):
    build_path = os.path.join(main_path, "build", device_type)
    final_path = os.path.join(build_path, os.path.basename(main_path))

    try:
        # Remove existing build directory if present.
        if os.path.exists(build_path):
            logger.info(f"Removing existing build path: {build_path}")
            shutil.rmtree(build_path)

        temp_path = tempfile.mkdtemp()
        logger.info(f"Step 1: Copying {main_path} to temp path {temp_path}")
        shutil.copytree(main_path, temp_path, dirs_exist_ok=True)

        repo = Repo(temp_path)
        # Stash firstly to prevent checkout failed
        repo.git.stash("push", "--include-untracked")
        logger.info(f"Step 2: Checking out {commit} in temp path {temp_path}")
        repo.git.checkout(commit)

        # Check device path
        device_path = os.path.join(temp_path, "hardware", device_type)
        if not os.path.exists(device_path):
            raise ValueError(f"{device_path} is not found.")

        # Check backend path and patch file path
        all_base_commit_id = set()
        patch_files = []
        patch_backends = []
        backends_commit = {}
        for backend in backends:
            backend_path = os.path.join(device_path, backend)
            if not os.path.exists(backend_path):
                raise ValueError(f"{backend_path} is not found.")

            error = f"Patch files in {backend_path} must be a file with a .patch suffix and a file with a .yaml suffix."
            if len(os.listdir(backend_path)) != 2:
                raise ValueError(error)
            patch_file = None
            base_commit_id = None
            for file in os.listdir(backend_path):
                if file.endswith(".patch") or file.endswith(".patch.encrypted"):
                    patch_file = os.path.join(backend_path, file)
                    yaml_file = os.path.join(backend_path, "diff.yaml")
                    with open(yaml_file, "r") as f:
                        info = yaml.safe_load(f)
                        base_commit_id = info["commit"]
                        if "backends_commit" in info and backend in info["backends_commit"]:
                                backends_commit[backend] = info["backends_commit"][backend]
                        assert base_commit_id
                    try:
                        repo.commit(base_commit_id)
                    except ValueError:
                        raise ValueError(
                            f"The commit ID {base_commit_id} does not exist in the FlagScale."
                        )
            assert patch_file
            assert base_commit_id
            all_base_commit_id.add(base_commit_id)
            patch_files.append(patch_file)
            patch_backends.append(backend)
        all_base_commit_id = list(all_base_commit_id)

        # Sort the commit by appearance order
        position = {}
        rev_list = repo.git.rev_list('--topo-order', 'HEAD').splitlines()
        for idx, commit in enumerate(rev_list):
            if commit in all_base_commit_id:
                position[commit] = idx

        # Check if all commits were found
        missing = set(all_base_commit_id) - set(position.keys())
        if missing:
            raise ValueError(f"The following commits were not found in rev-list: {missing}")

        sorted_commits = sorted(all_base_commit_id, key=lambda x: position[x])
        # Get the neweset base_commit_id
        base_commit_id = sorted_commits[-1]
        logger.info(f"Step 3: Finding the newset base commit {base_commit_id} to checkout.")

        temp_unpatch_path = tempfile.mkdtemp()
        logger.info(f"Step 4: Copying {temp_path} to temp unpatch path {temp_unpatch_path}")
        shutil.copytree(temp_path, temp_unpatch_path, dirs_exist_ok=True)
        repo = Repo(temp_unpatch_path)
        repo.git.checkout(base_commit_id)

        logger.info(f"Step 5: Applying patch:")
        for idx, patch_file in enumerate(patch_files):
            # Check if the patch file is encrypted
            new_patch_file = patch_file
            if patch_file.endswith(".encrypted"):
                if key_path is not None:
                    private_key_path = os.path.join(key_path, "private_key.pem")
                    new_patch_file = decrypt_file(patch_file, private_key_path)
                else:
                    raise ValueError(
                        f"Patch file {patch_file} is encrypted, but no key path provided."
                    )
            backend = patch_backends[idx]
            if backend != FLAGSCALE_BACKEND:
                # init submodule
                if need_init_submodule:
                    logger.info(
                        f"    Initializing submodule {backend} in temp unpatch path {temp_unpatch_path}..."
                    )
                    dst = os.path.join(temp_unpatch_path, "third_party", backend)
                    src = os.path.join(temp_unpatch_path, "flagscale", "backends", backend)
                    # Initialize the submodule
<<<<<<< HEAD
                    init_submodule(temp_unpatch_path, dst, backend, force=True)
            submodule_path = (
                os.path.join(temp_unpatch_path, "third_party", backend)
                if backend != FLAGSCALE_BACKEND
                else temp_unpatch_path
            )
=======
                    submodule_commit = None
                    if backends_commit and backend in backends_commit:
                        submodule_commit = backends_commit[backend]
                    init_submodule(temp_unpatch_path, dst, backend, force=True, commit=submodule_commit)
            submodule_path = os.path.join(temp_unpatch_path, "third_party", backend) if backend != FLAGSCALE_BACKEND else temp_unpatch_path
>>>>>>> 2742e317
            repo = Repo(submodule_path)
            repo.git.apply("--whitespace", "fix", new_patch_file)
            logger.info(f"    Patch {new_patch_file} has been applied.")

        logger.info(f"Step 6: Moving patched temp path {temp_unpatch_path} to {final_path}")
        os.makedirs(build_path, exist_ok=True)
        shutil.move(temp_unpatch_path, final_path)
        logger.info(f"Unpatch Ended.")

    except Exception as e:
        logger.error(f"Exception occurred: {e}", exc_info=True)

        # Clean up temp directory
        if "temp_path" in locals() and os.path.exists(temp_path):
            logger.info(f"Cleaning up temp path: {temp_path}")
            shutil.rmtree(temp_path, ignore_errors=True)

        # Clean up temp directory
        if "temp_unpatch_path" in locals() and os.path.exists(temp_unpatch_path):
            logger.info(f"Cleaning up temp path: {temp_unpatch_path}")
            shutil.rmtree(temp_unpatch_path, ignore_errors=True)

        # Clean up build directory
        if os.path.exists(build_path):
            logger.info(f"Cleaning up build path: {build_path}")
            shutil.rmtree(build_path, ignore_errors=True)

        raise ValueError("Error occurred during unpatching.")
    return final_path


def validate_unpatch_args(device_type, tasks, commit, main_path):
    main_repo = Repo(main_path)
    if commit:
        # Check if the commit exists in the FlagScale
        try:
            main_repo.commit(commit)
        except ValueError:
            raise ValueError(f"Commit {commit} does not exist in the FlagScale.")
    if device_type:
        if (
            device_type.count("_") != 1
            or len(device_type.split("_")) != 2
            or not device_type.split("_")[0][0].isupper()
        ):
            raise ValueError("Device type is not invalid!")

    if device_type or tasks:
        assert device_type and tasks, "The args device_type, task must not be None."


def backend_commit_mapping(backends, backends_commit):
    backend_commit = {}
    for idx, backend in enumerate(backends):
        if backend == FLAGSCALE_BACKEND:
            assert backends_commit == [None], "FlagScale backend commit must be None."
        else:
            if idx >= len(backends_commit):
                backend_commit[backend] = None
            else:
                backend_commit[backend] = backends_commit[idx]
    
    return backend_commit


if __name__ == "__main__":
    parser = argparse.ArgumentParser(description="Patch or unpatch backend with symlinks.")
    parser.add_argument(
        "--backend",
        nargs="+",
        type=normalize_backend,
        default=["Megatron-LM"],
        help="Backend to unpatch (default: Megatron-LM)",
    )

    parser.add_argument(
        "--mode",
        choices=["symlink", "copy"],
        default="symlink",
        help="Mode to unpatch (default: symlink)",
    )
    parser.add_argument(
        "--device-type", type=str, default=None, help="Device type. Default is None."
    )
    parser.add_argument(
        "--task",
        nargs="+",
        default=None,
        choices=["train", "inference", "post_train"],
        help="Task. Default is None",
    )
    parser.add_argument(
        "--commit", type=str, default=None, help="Unpatch based on this commit. Default is None."
    )
    parser.add_argument(
        '--no-force', dest='force', action='store_false', help='Do not force update the backend.'
    )
    parser.add_argument(
        "--no-init-submodule",
        action="store_false",
        dest="init_submodule",
        help="Do not initialize and update submodules. Default is True.",
    )
    parser.add_argument(
        "--key-path",
        type=str,
        default=None,
        help="The path for storing public and private keys. Be careful not to upload to the Git repository.",
    )
    parser.add_argument(
        "--no-fs-extension",
        action="store_false",
        dest="fs_extension",
        help="Disable fs extension. Default is True.",
    )
    parser.add_argument(
        "--backend-commit",
        nargs="+",
        default=[None],
        help="The backend commit to checkout."
    )

    args = parser.parse_args()
    backends = args.backend
    device_type = args.device_type
    tasks = args.task
    commit = args.commit
    key_path = args.key_path
    backends_commit = args.backend_commit
    fs_extension = args.fs_extension

    if not isinstance(backends, list):
        backends = [backends]
    
    if not isinstance(backends_commit, list):
        backends_commit = [backends_commit]

    if tasks is not None and not isinstance(tasks, list):
        tasks = [tasks]

    # FlagScale/tools/patch
    script_dir = os.path.dirname(os.path.realpath(__file__))
    # FlagScale/tools
    script_dir = os.path.dirname(script_dir)
    # FlagScale
    main_path = os.path.dirname(script_dir)

    validate_unpatch_args(device_type, tasks, commit, main_path)
    backend_commit = backend_commit_mapping(backends, backends_commit)


    if FLAGSCALE_BACKEND in backends:
        assert (
            device_type is not None
        ), "FlagScale unpatch only can be applied with hardware unpatch."

    # Check patch exist
    commit = commit_to_checkout(main_path, device_type, tasks, backends, commit)
    if commit is not None:
        # Checkout to the commit and apply the patch to build FlagScale
        apply_hardware_patch(
            device_type, backends, commit, main_path, args.init_submodule, key_path=key_path
        )

    else:
        for backend in backends:
            dst = os.path.join(main_path, "third_party", backend)
            src = os.path.join(main_path, "flagscale", "backends", backend)
            unpatch(main_path, src, dst, backend, mode=args.mode, force=args.force, backend_commit=backend_commit, fs_extension=fs_extension)<|MERGE_RESOLUTION|>--- conflicted
+++ resolved
@@ -18,7 +18,16 @@
 logger = get_unpatch_logger()
 
 
-def unpatch(main_path, src, dst, submodule_name, mode="symlink", force=False, backend_commit={}, fs_extension=True):
+def unpatch(
+    main_path,
+    src,
+    dst,
+    submodule_name,
+    mode="symlink",
+    force=False,
+    backend_commit={},
+    fs_extension=True,
+):
     """Unpatch the backend with symlinks."""
     if submodule_name != FLAGSCALE_BACKEND:
         logger.info(f"Unpatching backend {submodule_name}...")
@@ -36,7 +45,9 @@
             if os.path.lexists(deleted_files_path):
                 delete_file(deleted_files_path, dst)
         else:
-            logger.info(f"FlagScale extension for {submodule_name} is disabled, skipping unpatching...")
+            logger.info(
+                f"FlagScale extension for {submodule_name} is disabled, skipping unpatching..."
+            )
 
 
 def init_submodule(main_path, dst, submodule_name, force=False, commit=None):
@@ -184,7 +195,7 @@
                         info = yaml.safe_load(f)
                         base_commit_id = info["commit"]
                         if "backends_commit" in info and backend in info["backends_commit"]:
-                                backends_commit[backend] = info["backends_commit"][backend]
+                            backends_commit[backend] = info["backends_commit"][backend]
                         assert base_commit_id
                     try:
                         repo.commit(base_commit_id)
@@ -244,20 +255,19 @@
                     dst = os.path.join(temp_unpatch_path, "third_party", backend)
                     src = os.path.join(temp_unpatch_path, "flagscale", "backends", backend)
                     # Initialize the submodule
-<<<<<<< HEAD
-                    init_submodule(temp_unpatch_path, dst, backend, force=True)
+
+                    submodule_commit = None
+                    if backends_commit and backend in backends_commit:
+                        submodule_commit = backends_commit[backend]
+                    init_submodule(
+                        temp_unpatch_path, dst, backend, force=True, commit=submodule_commit
+                    )
             submodule_path = (
                 os.path.join(temp_unpatch_path, "third_party", backend)
                 if backend != FLAGSCALE_BACKEND
                 else temp_unpatch_path
             )
-=======
-                    submodule_commit = None
-                    if backends_commit and backend in backends_commit:
-                        submodule_commit = backends_commit[backend]
-                    init_submodule(temp_unpatch_path, dst, backend, force=True, commit=submodule_commit)
-            submodule_path = os.path.join(temp_unpatch_path, "third_party", backend) if backend != FLAGSCALE_BACKEND else temp_unpatch_path
->>>>>>> 2742e317
+
             repo = Repo(submodule_path)
             repo.git.apply("--whitespace", "fix", new_patch_file)
             logger.info(f"    Patch {new_patch_file} has been applied.")
@@ -319,7 +329,7 @@
                 backend_commit[backend] = None
             else:
                 backend_commit[backend] = backends_commit[idx]
-    
+
     return backend_commit
 
 
@@ -374,10 +384,7 @@
         help="Disable fs extension. Default is True.",
     )
     parser.add_argument(
-        "--backend-commit",
-        nargs="+",
-        default=[None],
-        help="The backend commit to checkout."
+        "--backend-commit", nargs="+", default=[None], help="The backend commit to checkout."
     )
 
     args = parser.parse_args()
@@ -391,7 +398,7 @@
 
     if not isinstance(backends, list):
         backends = [backends]
-    
+
     if not isinstance(backends_commit, list):
         backends_commit = [backends_commit]
 
@@ -407,7 +414,6 @@
 
     validate_unpatch_args(device_type, tasks, commit, main_path)
     backend_commit = backend_commit_mapping(backends, backends_commit)
-
 
     if FLAGSCALE_BACKEND in backends:
         assert (
@@ -426,4 +432,13 @@
         for backend in backends:
             dst = os.path.join(main_path, "third_party", backend)
             src = os.path.join(main_path, "flagscale", "backends", backend)
-            unpatch(main_path, src, dst, backend, mode=args.mode, force=args.force, backend_commit=backend_commit, fs_extension=fs_extension)+            unpatch(
+                main_path,
+                src,
+                dst,
+                backend,
+                mode=args.mode,
+                force=args.force,
+                backend_commit=backend_commit,
+                fs_extension=fs_extension,
+            )