--- conflicted
+++ resolved
@@ -502,19 +502,4 @@
         for backend in backends:
             dst = os.path.join(main_path, "third_party", backend)
             src = os.path.join(main_path, "flagscale", "backends", backend)
-<<<<<<< HEAD
-            patch(
-                main_path,
-                backend,
-                src,
-                dst,
-                mode,
-                commit=commit,
-                backends=backends,
-                device_type=device_type,
-                tasks=tasks,
-                key_path=key_path,
-            )
-=======
-            patch(main_path, backend, src, dst, mode)
->>>>>>> 8a9f2c7e
+            patch(main_path, backend, src, dst, mode)